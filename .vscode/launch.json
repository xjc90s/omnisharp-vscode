--- conflicted
+++ resolved
@@ -17,22 +17,34 @@
             ]
         },
         {
-<<<<<<< HEAD
-            "name": "Launch Extension with singleCsproj",
-=======
             "name": "Launch Feature Tests",
->>>>>>> 1f3e77a0
             "type": "extensionHost",
             "request": "launch",
             "runtimeExecutable": "${execPath}",
             "args": [
-<<<<<<< HEAD
+                "--extensionDevelopmentPath=${workspaceRoot}",
+                "--extensionTestsPath=${workspaceRoot}/out/test/featureTests"
+            ],
+            "env": {
+                "CODE_WORKSPACE_ROOT": "${workspaceRoot}",
+                "CODE_TESTS_PATH": "${workspaceRoot}/out/test/featureTests",
+                "CODE_EXTENSIONS_PATH": "${workspaceRoot}",
+                "OSVC_SUITE": "featureTests"
+            },
+            "stopOnEntry": false,
+            "sourceMaps": true,
+            "outFiles": [
+                "${workspaceRoot}/out/test/**/*.js"
+            ]
+        },
+        {
+            "name": "Launch Extension with singleCsproj",
+            "type": "extensionHost",
+            "request": "launch",
+            "runtimeExecutable": "${execPath}",
+            "args": [
                 "${workspaceFolder}/test/integrationTests/testAssets/singleCsproj",
                 "--extensionDevelopmentPath=${workspaceFolder}"
-=======
-                "--extensionDevelopmentPath=${workspaceRoot}",
-                "--extensionTestsPath=${workspaceRoot}/out/test/featureTests"
->>>>>>> 1f3e77a0
             ],
             "env": {
                 "CODE_WORKSPACE_ROOT": "${workspaceRoot}",
