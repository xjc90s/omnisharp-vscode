/*---------------------------------------------------------------------------------------------
 *  Copyright (c) Microsoft Corporation. All rights reserved.
 *  Licensed under the MIT License. See License.txt in the project root for license information.
 *--------------------------------------------------------------------------------------------*/

import * as path from 'path';

export module Requests {
    export const AddToProject = '/addtoproject';
    export const AutoComplete = '/autocomplete';
    export const CodeCheck = '/codecheck';
    export const CodeFormat = '/codeformat';
    export const ChangeBuffer = '/changebuffer';
    export const FilesChanged = '/filesChanged';
    export const FindSymbols = '/findsymbols';
    export const FindUsages = '/findusages';
    export const FormatAfterKeystroke = '/formatAfterKeystroke';
    export const FormatRange = '/formatRange';
    export const GetCodeActions = '/getcodeactions';
    export const GoToDefinition = '/gotoDefinition';
    export const FindImplementations = '/findimplementations';
    export const Project = '/project';
    export const Projects = '/projects';
    export const RemoveFromProject = '/removefromproject';
    export const Rename = '/rename';
    export const RunCodeAction = '/runcodeaction';
    export const SignatureHelp = '/signatureHelp';
    export const TypeLookup = '/typelookup';
    export const UpdateBuffer = '/updatebuffer';
    export const Metadata = '/metadata';
    export const ReAnalyze = '/reanalyze';
}

export namespace WireProtocol {
    export interface Packet {
        Type: string;
        Seq: number;
    }

    export interface RequestPacket extends Packet {
        Command: string;
        Arguments: any;
    }

    export interface ResponsePacket extends Packet {
        Command: string;
        Request_seq: number;
        Running: boolean;
        Success: boolean;
        Message: string;
        Body: any;
    }

    export interface EventPacket extends Packet {
        Event: string;
        Body: any;
    }
}

export interface FileBasedRequest {
    FileName: string;
}

export interface Request extends FileBasedRequest {
    Line?: number;
    Column?: number;
    Buffer?: string;
    Changes?: LinePositionSpanTextChange[];
}

export interface GoToDefinitionRequest extends Request {
    WantMetadata?: boolean;
}

export interface FindImplementationsRequest extends Request {
}

export interface LinePositionSpanTextChange {
    NewText: string;
    StartLine: number;
    StartColumn: number;
    EndLine: number;
    EndColumn: number;
}

export interface MetadataSource {
    AssemblyName: string;
    ProjectName: string;
    VersionNumber: string;
    Language: string;
    TypeName: string;
}

export interface MetadataRequest extends MetadataSource {
    Timeout?: number;
}

export interface MetadataResponse {
    SourceName: string;
    Source: string;
}

export interface UpdateBufferRequest extends Request {
    FromDisk?: boolean;
}

export interface ChangeBufferRequest {
    FileName: string;
    StartLine: number;
    StartColumn: number;
    EndLine: number;
    EndColumn: number;
    NewText: string;
}

export interface AddToProjectRequest extends Request {
    //?
}

export interface RemoveFromProjectRequest extends Request {
    //?
}

export interface FindUsagesRequest extends Request {
    //        MaxWidth: number; ?
    OnlyThisFile: boolean;
    ExcludeDefinition: boolean;
}

export interface FindSymbolsRequest extends Request {
    Filter: string;
    MaxItemsToReturn?: number;
}

export interface FormatRequest extends Request {
    ExpandTab: boolean;
}

export interface CodeActionRequest extends Request {
    CodeAction: number;
    WantsTextChanges?: boolean;
    SelectionStartColumn?: number;
    SelectionStartLine?: number;
    SelectionEndColumn?: number;
    SelectionEndLine?: number;
}

export interface FormatResponse {
    Buffer: string;
}

export interface TextChange {
    NewText: string;
    StartLine: number;
    StartColumn: number;
    EndLine: number;
    EndColumn: number;
}

export interface FormatAfterKeystrokeRequest extends Request {
    Character: string;
}

export interface FormatRangeRequest extends Request {
    EndLine: number;
    EndColumn: number;
}

export interface FormatRangeResponse {
    Changes: TextChange[];
}

export interface ResourceLocation {
    FileName: string;
    Line: number;
    Column: number;
}

export interface GoToDefinitionResponse extends ResourceLocation {
    MetadataSource?: MetadataSource;
}

export interface Error {
    Message: string;
    Line: number;
    Column: number;
    EndLine: number;
    EndColumn: number;
    FileName: string;
}

export interface ErrorResponse {
    Errors: Error[];
}

export interface QuickFix {
    LogLevel: string;
    FileName: string;
    Line: number;
    Column: number;
    EndLine: number;
    EndColumn: number;
    Text: string;
    Projects: string[];
    Tags: string[];
    Id: string;
}

export interface SymbolLocation extends QuickFix {
    Kind: string;
}

export interface QuickFixResponse {
    QuickFixes: QuickFix[];
}

export interface FindSymbolsResponse {
    QuickFixes: SymbolLocation[];
}

export interface DocumentationItem {
    Name: string;
    Documentation: string;
}

export interface DocumentationComment {
    SummaryText: string;
    TypeParamElements: DocumentationItem[];
    ParamElements: DocumentationItem[];
    ReturnsText: string;
    RemarksText: string;
    ExampleText: string;
    ValueText: string;
    Exception: DocumentationItem[];
}

export interface TypeLookupRequest extends Request {
    IncludeDocumentation: boolean;
}

export interface TypeLookupResponse {
    Type: string;
    Documentation: string;
    StructuredDocumentation: DocumentationComment;
}

export interface RunCodeActionResponse {
    Text: string;
    Changes: TextChange[];
}

export interface GetCodeActionsResponse {
    CodeActions: string[];
}

export interface SyntaxFeature {
    Name: string;
    Data: string;
}

export interface AutoCompleteRequest extends Request {
    WordToComplete: string;
    WantDocumentationForEveryCompletionResult?: boolean;
    WantImportableTypes?: boolean;
    WantMethodHeader?: boolean;
    WantSnippet?: boolean;
    WantReturnType?: boolean;
    WantKind?: boolean;
    TriggerCharacter?: string;
}

export interface AutoCompleteResponse {
    CompletionText: string;
    Description: string;
    DisplayText: string;
    RequiredNamespaceImport: string;
    MethodHeader: string;
    ReturnType: string;
    Snippet: string;
    Kind: string;
    IsSuggestionMode: boolean;
    Preselect: boolean;
}

export interface ProjectInformationResponse {
    MsBuildProject: MSBuildProject;
}

export enum DiagnosticStatus {
    Processing = 0,
    Ready = 1
}

export interface ProjectDiagnosticStatus {
    Status: DiagnosticStatus;
    ProjectFilePath: string;
    Type: "background";
}

export interface WorkspaceInformationResponse {
    MsBuild?: MsBuildWorkspaceInformation;
    DotNet?: DotNetWorkspaceInformation;
    ScriptCs?: ScriptCsContext;
    Cake?: CakeContext;
}

export interface MsBuildWorkspaceInformation {
    SolutionPath: string;
    Projects: MSBuildProject[];
}

export interface ScriptCsContext {
    CsxFiles: { [n: string]: string };
    References: { [n: string]: string };
    Usings: { [n: string]: string };
    ScriptPacks: { [n: string]: string };
    Path: string;
}

export interface CakeContext {
    Path: string;
}

export interface MSBuildProject {
    ProjectGuid: string;
    Path: string;
    AssemblyName: string;
    TargetPath: string;
    TargetFramework: string;
    SourceFiles: string[];
    TargetFrameworks: TargetFramework[];
    OutputPath: string;
    IsExe: boolean;
    IsUnityProject: boolean;
    IsWebProject: boolean;
    IsBlazorWebAssemblyStandalone: boolean;
    IsBlazorWebAssemblyHosted: boolean;
}

export interface TargetFramework {
    Name: string;
    FriendlyName: string;
    ShortName: string;
}

export interface DotNetWorkspaceInformation {
    Projects: DotNetProject[];
    RuntimePath: string;
}

export interface DotNetProject {
    Path: string;
    Name: string;
    ProjectSearchPaths: string[];
    Configurations: DotNetConfiguration[];
    Frameworks: DotNetFramework[];
    SourceFiles: string[];
}

export interface DotNetConfiguration {
    Name: string;
    CompilationOutputPath: string;
    CompilationOutputAssemblyFile: string;
    CompilationOutputPdbFile: string;
    EmitEntryPoint?: boolean;
}

export interface DotNetFramework {
    Name: string;
    FriendlyName: string;
    ShortName: string;
}

export interface RenameRequest extends Request {
    RenameTo: string;
    WantsTextChanges?: boolean;
}

export interface ModifiedFileResponse {
    FileName: string;
    Buffer: string;
    Changes: TextChange[];
    ModificationType: FileModificationType;
}

export enum FileModificationType {
    Modified,
    Opened,
    Renamed,
}

export interface RenameResponse {
    Changes: ModifiedFileResponse[];
}

export interface SignatureHelp {
    Signatures: SignatureHelpItem[];
    ActiveSignature: number;
    ActiveParameter: number;
}

export interface SignatureHelpItem {
    Name: string;
    Label: string;
    Documentation: string;
    Parameters: SignatureHelpParameter[];
    StructuredDocumentation: DocumentationComment;
}

export interface SignatureHelpParameter {
    Name: string;
    Label: string;
    Documentation: string;
}

export interface MSBuildProjectDiagnostics {
    FileName: string;
    Warnings: MSBuildDiagnosticsMessage[];
    Errors: MSBuildDiagnosticsMessage[];
}

export interface MSBuildDiagnosticsMessage {
    LogLevel: string;
    FileName: string;
    Text: string;
    StartLine: number;
    StartColumn: number;
    EndLine: number;
    EndColumn: number;
}

export interface ErrorMessage {
    Text: string;
    FileName: string;
    Line: number;
    Column: number;
}

export interface PackageRestoreMessage {
    FileName: string;
    Succeeded: boolean;
}

export interface UnresolvedDependenciesMessage {
    FileName: string;
    UnresolvedDependencies: PackageDependency[];
}

export interface ProjectConfigurationMessage {
    ProjectId: string;
    TargetFrameworks: string[];
    References: string[];
    FileExtensions: string[];
}

export interface PackageDependency {
    Name: string;
    Version: string;
}

export interface FilesChangedRequest extends Request {
    ChangeType: FileChangeType;
}

export enum FileChangeType {
    Change = "Change",
    Create = "Create",
    Delete = "Delete"
}

export namespace V2 {

    export module Requests {
        export const GetCodeActions = '/v2/getcodeactions';
        export const RunCodeAction = '/v2/runcodeaction';
        export const GetTestStartInfo = '/v2/getteststartinfo';
        export const RunTest = '/v2/runtest';
        export const RunAllTestsInClass = "/v2/runtestsinclass";
        export const RunTestsInContext = "/v2/runtestsincontext";
        export const DebugTestGetStartInfo = '/v2/debugtest/getstartinfo';
        export const DebugTestsInClassGetStartInfo = '/v2/debugtestsinclass/getstartinfo';
        export const DebugTestsInContextGetStartInfo = '/v2/debugtestsincontext/getstartinfo';
        export const DebugTestLaunch = '/v2/debugtest/launch';
        export const DebugTestStop = '/v2/debugtest/stop';
        export const BlockStructure = '/v2/blockstructure';
        export const CodeStructure = '/v2/codestructure';
<<<<<<< HEAD
        export const DiscoverTests = '/v2/discovertests';
=======
        export const Highlight = '/v2/highlight';
    }

    export interface SemanticHighlightSpan {
        StartLine: number;
        StartColumn: number;
        EndLine: number;
        EndColumn: number;
        Type: number;
        Modifiers: number[];
    }

    export interface SemanticHighlightRequest extends Request {
        Range?: Range;
    }

    export interface SemanticHighlightResponse {
        Spans: SemanticHighlightSpan[];
>>>>>>> a81b3976
    }

    export interface Point {
        Line: number;
        Column: number;
    }

    export interface Range {
        Start: Point;
        End: Point;
    }

    export interface GetCodeActionsRequest extends Request {
        Selection?: Range;
    }

    export interface OmniSharpCodeAction {
        Identifier: string;
        Name: string;
    }

    export interface GetCodeActionsResponse {
        CodeActions: OmniSharpCodeAction[];
    }

    export interface RunCodeActionRequest extends Request {
        Identifier: string;
        Selection?: Range;
        WantsTextChanges: boolean;
        WantsAllCodeActionOperations: boolean;
    }

    export interface RunCodeActionResponse {
        Changes: ModifiedFileResponse[];
    }

    export interface MSBuildProjectDiagnostics {
        FileName: string;
        Warnings: MSBuildDiagnosticsMessage[];
        Errors: MSBuildDiagnosticsMessage[];
    }

    export interface MSBuildDiagnosticsMessage {
        LogLevel: string;
        FileName: string;
        Text: string;
        StartLine: number;
        StartColumn: number;
        EndLine: number;
        EndColumn: number;
    }

    export interface ErrorMessage {
        Text: string;
        FileName: string;
        Line: number;
        Column: number;
    }

    export interface PackageRestoreMessage {
        FileName: string;
        Succeeded: boolean;
    }

    export interface UnresolvedDependenciesMessage {
        FileName: string;
        UnresolvedDependencies: PackageDependency[];
    }

    export interface PackageDependency {
        Name: string;
        Version: string;
    }
    
    // dotnet-test endpoints
    interface BaseTestRequest extends Request {
        RunSettings: string;
        TestFrameworkName: string;
        TargetFrameworkVersion: string;
        NoBuild?: boolean;
    }

    interface SingleTestRequest extends BaseTestRequest {
        MethodName: string;
    }

    interface MultiTestRequest extends BaseTestRequest {
        MethodNames: string[];
    }

    interface TestsInContextRequest extends Request {
        RunSettings?: string;
        TargetFrameworkVersion?: string;
    }

    export interface DebugTestGetStartInfoRequest extends SingleTestRequest {
    }

    export interface DebugTestClassGetStartInfoRequest extends MultiTestRequest {
    }

    export interface DebugTestGetStartInfoResponse {
        FileName: string;
        Arguments: string;
        WorkingDirectory: string;
        EnvironmentVariables: Map<string, string>;
        Succeeded: boolean;
        ContextHadNoTests: boolean;
        FailureReason?: string;
    }

    export interface DebugTestLaunchRequest extends Request {
        TargetProcessId: number;
    }

    export interface DebugTestLaunchResponse {
    }

    export interface DebugTestStopRequest extends Request {
    }

    export interface DebugTestStopResponse {
    }

    export interface DiscoverTestsRequest extends BaseTestRequest {

    }    
    
    export interface TestInfo
    {
        FullyQualifiedName: string;
        DisplayName: string;
        Source: string;
        CodeFilePath: string;
        LineNumber: number;
    }

    export interface DiscoverTestsResponse {
        Tests: TestInfo[];
    }

    export interface GetTestStartInfoRequest extends SingleTestRequest {
    }

    export interface GetTestStartInfoResponse {
        Executable: string;
        Argument: string;
        WorkingDirectory: string;
    }

    export interface RunTestRequest extends SingleTestRequest {
    }

    export interface RunTestsInClassRequest extends MultiTestRequest {
    }

    export interface RunTestsInContextRequest extends TestsInContextRequest {
    }

    export interface DebugTestsInContextGetStartInfoRequest extends TestsInContextRequest {
    }

    export module TestOutcomes {
        export const None = 'none';
        export const Passed = 'passed';
        export const Failed = 'failed';
        export const Skipped = 'skipped';
        export const NotFound = 'notfound';
    }

    export interface DotNetTestResult {
        MethodName: string;
        Outcome: string;
        ErrorMessage: string;
        ErrorStackTrace: string;
        StandardOutput: string[];
        StandardError: string[];
    }

    export interface RunTestResponse {
        Failure: string;
        Pass: boolean;
        Results: DotNetTestResult[];
        ContextHadNoTests: boolean;
    }

    export interface TestMessageEvent {
        MessageLevel: string;
        Message: string;
    }

    export interface BlockStructureRequest {
        FileName: string;
    }

    export interface BlockStructureResponse {
        Spans: CodeFoldingBlock[];
    }

    export interface CodeFoldingBlock {
        Range: Range;
        Kind: string;
    }

    export module SymbolKinds {
        // types
        export const Class = 'class';
        export const Delegate = 'delegate';
        export const Enum = 'enum';
        export const Interface = 'interface';
        export const Struct = 'struct';

        // members
        export const Constant = 'constant';
        export const Constructor = 'constructor';
        export const Destructor = 'destructor';
        export const EnumMember = 'enummember';
        export const Event = 'event';
        export const Field = 'field';
        export const Indexer = 'indexer';
        export const Method = 'method';
        export const Operator = 'operator';
        export const Property = 'property';

        // other
        export const Namespace = 'namespace';
        export const Unknown = 'unknown';
    }

    export module SymbolAccessibilities {
        export const Internal = 'internal';
        export const Private = 'private';
        export const PrivateProtected = 'private protected';
        export const Protected = 'protected';
        export const ProtectedInternal = 'protected internal';
        export const Public = 'public';
    }

    export module SymbolPropertyNames {
        export const Accessibility = 'accessibility';
        export const Static = 'static';
        export const TestFramework = 'testFramework';
        export const TestMethodName = 'testMethodName';
    }

    export module SymbolRangeNames {
        export const Attributes = 'attributes';
        export const Full = 'full';
        export const Name = 'name';
    }

    export namespace Structure {
        export interface CodeElement {
            Kind: string;
            Name: string;
            DisplayName: string;
            Children?: CodeElement[];
            Ranges: { [name: string]: Range };
            Properties?: { [name: string]: any };
        }

        export interface CodeStructureRequest extends FileBasedRequest {
        }

        export interface CodeStructureResponse {
            Elements?: CodeElement[];
        }

        export function walkCodeElements(elements: CodeElement[], action: (element: CodeElement, parentElement?: CodeElement) => void) {
            function walker(elements: CodeElement[], parentElement?: CodeElement) {
                for (let element of elements) {
                    action(element, parentElement);

                    if (element.Children) {
                        walker(element.Children, element);
                    }
                }
            }

            walker(elements);
        }
    }
}

export function findNetFrameworkTargetFramework(project: MSBuildProject): TargetFramework {
    let regexp = new RegExp('^net[1-4]');
    return project.TargetFrameworks.find(tf => regexp.test(tf.ShortName));
}

export function findNet5TargetFramework(project: MSBuildProject): TargetFramework {
    const targetFramework = project.TargetFrameworks.find(tf => tf.ShortName.startsWith('net5'));
    // Temprorary workaround until changes to support the net5.0 TFM is settled. Some NuGet
    // builds report the shortname as net50.
    if (targetFramework !== undefined) {
        targetFramework.ShortName = "net5.0";
    }
    return targetFramework;
}

export function findNetCoreAppTargetFramework(project: MSBuildProject): TargetFramework {
    return project.TargetFrameworks.find(tf => tf.ShortName.startsWith('netcoreapp'));
}

export function findNetStandardTargetFramework(project: MSBuildProject): TargetFramework {
    return project.TargetFrameworks.find(tf => tf.ShortName.startsWith('netstandard'));
}

export function isDotNetCoreProject(project: MSBuildProject): Boolean {
    return findNet5TargetFramework(project) !== undefined ||
        findNetCoreAppTargetFramework(project) !== undefined ||
        findNetStandardTargetFramework(project) !== undefined ||
        findNetFrameworkTargetFramework(project) !== undefined;
}

export interface ProjectDescriptor {
    Name: string;
    Directory: string;
    FilePath: string;
}

export function getDotNetCoreProjectDescriptors(info: WorkspaceInformationResponse): ProjectDescriptor[] {
    let result = [];

    if (info.DotNet && info.DotNet.Projects.length > 0) {
        for (let project of info.DotNet.Projects) {
            result.push({
                Name: project.Name,
                Directory: project.Path,
                FilePath: path.join(project.Path, 'project.json')
            });
        }
    }

    if (info.MsBuild && info.MsBuild.Projects.length > 0) {
        for (let project of info.MsBuild.Projects) {
            if (isDotNetCoreProject(project)) {
                result.push({
                    Name: path.basename(project.Path),
                    Directory: path.dirname(project.Path),
                    FilePath: project.Path
                });
            }
        }
    }

    return result;
}

export function findExecutableMSBuildProjects(projects: MSBuildProject[]) {
    let result: MSBuildProject[] = [];

    projects.forEach(project => {
        const projectIsNotNetFramework = findNetCoreAppTargetFramework(project) !== undefined
            || findNet5TargetFramework(project) !== undefined
            || project.IsBlazorWebAssemblyStandalone;

        if (project.IsExe && projectIsNotNetFramework) {
            result.push(project);
        }
    });

    return result;
}<|MERGE_RESOLUTION|>--- conflicted
+++ resolved
@@ -482,11 +482,9 @@
         export const DebugTestsInContextGetStartInfo = '/v2/debugtestsincontext/getstartinfo';
         export const DebugTestLaunch = '/v2/debugtest/launch';
         export const DebugTestStop = '/v2/debugtest/stop';
+        export const DiscoverTests = '/v2/discovertests';
         export const BlockStructure = '/v2/blockstructure';
         export const CodeStructure = '/v2/codestructure';
-<<<<<<< HEAD
-        export const DiscoverTests = '/v2/discovertests';
-=======
         export const Highlight = '/v2/highlight';
     }
 
@@ -505,7 +503,6 @@
 
     export interface SemanticHighlightResponse {
         Spans: SemanticHighlightSpan[];
->>>>>>> a81b3976
     }
 
     export interface Point {
@@ -579,7 +576,7 @@
         Name: string;
         Version: string;
     }
-    
+
     // dotnet-test endpoints
     interface BaseTestRequest extends Request {
         RunSettings: string;
@@ -632,10 +629,9 @@
 
     export interface DiscoverTestsRequest extends BaseTestRequest {
 
-    }    
-    
-    export interface TestInfo
-    {
+    }
+
+    export interface TestInfo {
         FullyQualifiedName: string;
         DisplayName: string;
         Source: string;
