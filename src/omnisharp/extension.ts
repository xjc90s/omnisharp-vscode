--- conflicted
+++ resolved
@@ -45,14 +45,11 @@
     readonly server: OmniSharpServer;
     readonly advisor: Advisor;
     readonly testManager: TestManager;
-<<<<<<< HEAD
-=======
 }
 
 let _semanticTokensProvider: SemanticTokensProvider;
 export function getSemanticTokensProvider() {
     return _semanticTokensProvider;
->>>>>>> fdd69348
 }
 
 export async function activate(context: vscode.ExtensionContext, packageJSON: any, platformInfo: PlatformInformation, provider: NetworkSettingsProvider, eventStream: EventStream, optionProvider: OptionProvider, extensionPath: string) {
