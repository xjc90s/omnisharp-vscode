/*---------------------------------------------------------------------------------------------
 *  Copyright (c) Microsoft Corporation. All rights reserved.
 *  Licensed under the MIT License. See License.txt in the project root for license information.
 *--------------------------------------------------------------------------------------------*/

import * as crypto from 'crypto';
import * as fs from 'fs';
import * as os from 'os';
import * as util from './common';

const unknown = 'unknown';

/**
 * There is no standard way on Linux to find the distribution name and version.
 * Recently, systemd has pushed to standardize the os-release file. This has
 * seen adoption in "recent" versions of all major distributions.
 * https://www.freedesktop.org/software/systemd/man/os-release.html
 */
export class LinuxDistribution {
    public constructor(
        public name: string,
        public version: string) { }

    public static async GetCurrent(): Promise<LinuxDistribution> {
        // Try /etc/os-release and fallback to /usr/lib/os-release per the synopsis
        // at https://www.freedesktop.org/software/systemd/man/os-release.html.
        return LinuxDistribution.FromFilePath('/etc/os-release')
            .catch(async () => LinuxDistribution.FromFilePath('/usr/lib/os-release'))
            .catch(async () => Promise.resolve(new LinuxDistribution(unknown, unknown)));
    }

    public toString(): string {
        return `name=${this.name}, version=${this.version}`;
    }

    /**
     * Returns a string representation of LinuxDistribution that only returns the
     * distro name if it appears on an allowed list of known distros. Otherwise,
     * it returns 'other'.
     */
    public toTelemetryString(): string {
        const allowedList = [
            'alpine', 'antergos', 'arch', 'centos', 'debian', 'deepin', 'elementary',
            'fedora', 'galliumos', 'gentoo', 'kali', 'linuxmint', 'manjoro', 'neon',
            'opensuse', 'parrot', 'rhel', 'ubuntu', 'zorin'
        ];

        if (this.name === unknown || allowedList.indexOf(this.name) >= 0) {
            return this.toString();
        }
        else {
            // Having a hash of the name will be helpful to identify spikes in the 'other'
            // bucket when a new distro becomes popular and needs to be added to the
            // allowed list above.
            const hash = crypto.createHash('sha256');
            hash.update(this.name);

            const hashedName = hash.digest('hex');

            return `other (${hashedName})`;
        }
    }

    private static async FromFilePath(filePath: string): Promise<LinuxDistribution> {
        return new Promise<LinuxDistribution>((resolve, reject) => {
            fs.readFile(filePath, 'utf8', (error, data) => {
                if (error) {
                    reject(error);
                }
                else {
                    resolve(LinuxDistribution.FromReleaseInfo(data));
                }
            });
        });
    }

    public static FromReleaseInfo(releaseInfo: string, eol: string = os.EOL): LinuxDistribution {
        let name = unknown;
        let version = unknown;

        const lines = releaseInfo.split(eol);
        for (let line of lines) {
            line = line.trim();

            let equalsIndex = line.indexOf('=');
            if (equalsIndex >= 0) {
                let key = line.substring(0, equalsIndex);
                let value = line.substring(equalsIndex + 1);

                // Strip double quotes if necessary
                if (value.length > 1 && value.startsWith('"') && value.endsWith('"')) {
                    value = value.substring(1, value.length - 1);
                }

                if (key === 'ID') {
                    name = value;
                }
                else if (key === 'VERSION_ID') {
                    version = value;
                }

                if (name !== unknown && version !== unknown) {
                    break;
                }
            }
        }

        return new LinuxDistribution(name, version);
    }
}

export class PlatformInformation {
    public constructor(
        public platform: NodeJS.Platform,
        public architecture: string,
        public distribution?: LinuxDistribution) {
    }

    public isWindows(): boolean {
        return this.platform === 'win32';
    }

    public isMacOS(): boolean {
        return this.platform === 'darwin';
    }

    public isLinux(): boolean {
        return this.platform.startsWith('linux');
    }

    public toString(): string {
        let result = `${this.platform}, ${this.architecture}`;
        if (this.distribution !== undefined) {
            result += `, ${this.distribution.toString()}`;
        }

        return result;
    }

    public static async GetCurrent(): Promise<PlatformInformation> {
<<<<<<< HEAD
        const platform = os.platform();
        if (platform === 'win32') {
            return new PlatformInformation(platform, PlatformInformation.GetWindowsArchitecture());
        }
        else if (platform === 'darwin') {
            return new PlatformInformation(platform, await PlatformInformation.GetUnixArchitecture());
        }
        else if (platform === 'linux') {
            const [architecture, distribution] = await Promise.all([
                PlatformInformation.GetUnixArchitecture(),
                LinuxDistribution.GetCurrent()
            ]);
            return new PlatformInformation(platform, architecture, distribution);
=======
        let platform: string = os.platform();
        let architecturePromise: Promise<string>;
        let distributionPromise: Promise<LinuxDistribution>;

        switch (platform) {
            case 'win32':
                architecturePromise = PlatformInformation.GetWindowsArchitecture();
                distributionPromise = Promise.resolve(null);
                break;

            case 'darwin':
                architecturePromise = PlatformInformation.GetUnixArchitecture();
                distributionPromise = Promise.resolve(null);
                break;

            case 'linux':
                if (await this.GetIsMusl()) {
                    // Update platform so we can distuguish between linux and linux-musl.
                    platform = "linux-musl";
                }
                architecturePromise = PlatformInformation.GetUnixArchitecture();
                distributionPromise = LinuxDistribution.GetCurrent();
                break;

            default:
                throw new Error(`Unsupported platform: ${platform}`);
>>>>>>> 745c352c
        }

        throw new Error(`Unsupported platform: ${platform}`);
    }

    private static GetWindowsArchitecture(): string {
        if (process.env.PROCESSOR_ARCHITECTURE === 'x86' && process.env.PROCESSOR_ARCHITEW6432 === undefined) {
            return 'x86';
        }
        else if (process.env.PROCESSOR_ARCHITECTURE === 'ARM64' && process.env.PROCESSOR_ARCHITEW6432 === undefined) {
            return 'arm64';
        }
        else {
            return 'x86_64';
        }
    }

<<<<<<< HEAD
    private static async GetUnixArchitecture(): Promise<string> {
        const architecture = await util.execChildProcess('uname -m');
        if (architecture === "aarch64") {
            return "arm64";
        }
        return architecture;
=======
    private static async GetUnixArchitecture(): Promise<string | undefined> {
        let architecture = await util.execChildProcess('uname -m');

        if (architecture) {
            architecture = architecture.trim();

            switch (architecture) {
                case "aarch64":
                    return "arm64";
                default:
                    return architecture;
            }
        }

        return undefined;
    }

    private static async GetIsMusl() {
        let output;
        try {
            output = await util.execChildProcess('ldd --version');
        } catch (err) {
            output = err.message;
        }
        return output.indexOf('musl') > -1;
>>>>>>> 745c352c
    }

    public isValidPlatformForMono(): boolean {
        return this.isLinux() || this.isMacOS();
    }
}<|MERGE_RESOLUTION|>--- conflicted
+++ resolved
@@ -111,7 +111,7 @@
 
 export class PlatformInformation {
     public constructor(
-        public platform: NodeJS.Platform,
+        public platform: string,
         public architecture: string,
         public distribution?: LinuxDistribution) {
     }
@@ -138,7 +138,6 @@
     }
 
     public static async GetCurrent(): Promise<PlatformInformation> {
-<<<<<<< HEAD
         const platform = os.platform();
         if (platform === 'win32') {
             return new PlatformInformation(platform, PlatformInformation.GetWindowsArchitecture());
@@ -147,39 +146,12 @@
             return new PlatformInformation(platform, await PlatformInformation.GetUnixArchitecture());
         }
         else if (platform === 'linux') {
-            const [architecture, distribution] = await Promise.all([
+            const [isMusl, architecture, distribution] = await Promise.all([
+                PlatformInformation.GetIsMusl(),
                 PlatformInformation.GetUnixArchitecture(),
                 LinuxDistribution.GetCurrent()
             ]);
-            return new PlatformInformation(platform, architecture, distribution);
-=======
-        let platform: string = os.platform();
-        let architecturePromise: Promise<string>;
-        let distributionPromise: Promise<LinuxDistribution>;
-
-        switch (platform) {
-            case 'win32':
-                architecturePromise = PlatformInformation.GetWindowsArchitecture();
-                distributionPromise = Promise.resolve(null);
-                break;
-
-            case 'darwin':
-                architecturePromise = PlatformInformation.GetUnixArchitecture();
-                distributionPromise = Promise.resolve(null);
-                break;
-
-            case 'linux':
-                if (await this.GetIsMusl()) {
-                    // Update platform so we can distuguish between linux and linux-musl.
-                    platform = "linux-musl";
-                }
-                architecturePromise = PlatformInformation.GetUnixArchitecture();
-                distributionPromise = LinuxDistribution.GetCurrent();
-                break;
-
-            default:
-                throw new Error(`Unsupported platform: ${platform}`);
->>>>>>> 745c352c
+            return new PlatformInformation(isMusl ? 'linux-musl' : platform, architecture, distribution);
         }
 
         throw new Error(`Unsupported platform: ${platform}`);
@@ -197,40 +169,21 @@
         }
     }
 
-<<<<<<< HEAD
     private static async GetUnixArchitecture(): Promise<string> {
-        const architecture = await util.execChildProcess('uname -m');
+        const architecture = (await util.execChildProcess('uname -m')).trim();
         if (architecture === "aarch64") {
             return "arm64";
         }
         return architecture;
-=======
-    private static async GetUnixArchitecture(): Promise<string | undefined> {
-        let architecture = await util.execChildProcess('uname -m');
-
-        if (architecture) {
-            architecture = architecture.trim();
-
-            switch (architecture) {
-                case "aarch64":
-                    return "arm64";
-                default:
-                    return architecture;
-            }
-        }
-
-        return undefined;
     }
 
-    private static async GetIsMusl() {
-        let output;
+    private static async GetIsMusl(): Promise<boolean> {
         try {
-            output = await util.execChildProcess('ldd --version');
+            const output = await util.execChildProcess('ldd --version');
+            return output.includes('musl');
         } catch (err) {
-            output = err.message;
+            return false;
         }
-        return output.indexOf('musl') > -1;
->>>>>>> 745c352c
     }
 
     public isValidPlatformForMono(): boolean {
