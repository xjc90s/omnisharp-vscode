{
  "name": "csharp",
  "publisher": "ms-vscode",
  "version": "1.17.0-beta2",
  "description": "C# for Visual Studio Code (powered by OmniSharp).",
  "displayName": "C#",
  "author": "Microsoft Corporation",
  "license": "SEE LICENSE IN RuntimeLicenses/license.txt",
  "icon": "images/csharpIcon.png",
  "preview": false,
  "bugs": {
    "url": "https://github.com/OmniSharp/omnisharp-vscode/issues"
  },
  "repository": {
    "type": "git",
    "url": "https://github.com/OmniSharp/omnisharp-vscode.git"
  },
  "categories": [
    "Debuggers",
    "Programming Languages",
    "Linters",
    "Snippets"
  ],
  "keywords": [
    "multi-root ready"
  ],
  "defaults": {
    "omniSharp": "1.32.5"
  },
  "main": "./out/src/main",
  "scripts": {
    "vscode:prepublish": "tsc -p ./",
    "compile": "tsc -p ./ && gulp tslint",
    "watch": "tsc -watch -p ./",
    "tdd": "mocha --opts ./mocha.opts --watch --watch-extensions ts test/unitTests/**/*.test.ts*",
    "test": "gulp test",
    "test:unit": "gulp test:unit",
    "test:feature": "gulp test:feature",
    "test:integration": "gulp test:integration",
    "test:integration:singleCsproj": "gulp test:integration:singleCsproj",
    "test:integration:slnWithCsproj": "gulp test:integration:slnWithCsproj",
    "test:release": "mocha --opts ./mocha.opts test/releaseTests/**/*.test.ts",
    "test:artifacts": "mocha --opts ./mocha.opts test/artifactTests/**/*.test.ts",
    "postinstall": "node ./node_modules/vscode/bin/install",
    "cov:instrument": "gulp cov:instrument",
    "cov:merge": "gulp cov:merge",
    "cov:merge-html": "gulp cov:merge-html",
    "cov:report": "npm-run-all cov:report:integration cov:report:unit",
    "cov:report:unit": "gulp cov:report:unit",
    "cov:report:integration": "gulp cov:report:integration",
    "unpackage:vsix": "gulp vsix:release:unpackage",
    "gulp": "gulp"
  },
  "nyc": {
    "include": [
      "src/**/*.ts",
      "src/**/*.tsx"
    ],
    "extension": [
      ".ts",
      ".tsx"
    ],
    "require": [
      "ts-node/register",
      "source-map-support/register"
    ],
    "sourceMap": true,
    "instrument": true
  },
  "dependencies": {
    "async-file": "2.0.2",
    "fs-extra": "5.0.0",
    "http-proxy-agent": "2.1.0",
    "https-proxy-agent": "2.2.1",
    "jsonc-parser": "1.0.0",
    "mkdirp": "0.5.1",
    "node-filter-async": "0.0.4",
    "open": "*",
    "remove-bom-buffer": "3.0.0",
    "request-light": "0.2.2",
    "rxjs": "5.5.6",
    "semver": "*",
    "strip-bom": "3.0.0",
    "tmp": "0.0.33",
    "vscode-debugprotocol": "1.6.1",
<<<<<<< HEAD
    "vscode-extension-telemetry": "0.0.22",
    "yauzl": "2.10.0"
=======
    "vscode-extension-telemetry": "0.0.15",
    "yauzl": "2.9.1"
>>>>>>> 5c443443
  },
  "devDependencies": {
    "@types/archiver": "2.1.1",
    "@types/chai": "4.1.2",
    "@types/chai-arrays": "1.0.2",
    "@types/chai-as-promised": "7.1.0",
    "@types/chai-string": "1.4.0",
    "@types/del": "3.0.1",
    "@types/fs-extra": "5.0.1",
    "@types/gulp": "4.0.5",
    "@types/gulp-mocha": "0.0.32",
    "@types/istanbul": "0.4.30",
    "@types/minimist": "1.2.0",
    "@types/mkdirp": "0.5.2",
    "@types/mocha": "2.2.48",
    "@types/node": "9.4.7",
    "@types/semver": "5.5.0",
    "@types/tmp": "0.0.33",
    "@types/yauzl": "2.9.0",
    "archiver": "2.1.1",
    "async-child-process": "1.1.1",
    "async-shelljs": "0.1.2",
    "chai": "4.1.2",
    "chai-arrays": "2.0.0",
    "chai-as-promised": "7.1.1",
    "chai-fs": "2.0.0",
    "chai-string": "1.4.0",
    "codecov": "3.0.2",
    "copyfiles": "2.0.0",
    "cross-env": "5.1.4",
    "del": "3.0.0",
    "get-port": "3.2.0",
    "glob-promise": "3.4.0",
    "gulp": "4.0.0",
    "gulp-mocha": "5.0.0",
    "gulp-tslint": "8.1.3",
    "istanbul": "0.4.5",
    "ltcdr": "2.2.1",
    "minimist": "1.2.0",
    "mocha": "5.0.4",
    "mocha-typescript": "1.1.12",
    "mock-http-server": "0.2.0",
    "npm-run-all": "4.1.2",
    "nyc": "11.8.0",
    "plist": "3.0.1",
    "remap-istanbul": "0.11.0",
    "source-map-support": "0.5.4",
    "ts-node": "6.0.3",
    "tslint": "5.10.0",
    "tslint-microsoft-contrib": "5.0.3",
    "tslint-no-unused-expression-chai": "0.1.3",
    "typescript": "2.8.3",
    "unzip2": "0.2.5",
    "vsce": "1.40.0",
    "vscode": "1.1.18"
  },
  "runtimeDependencies": [
    {
      "description": "OmniSharp for Windows (.NET 4.6 / x86)",
      "url": "https://download.visualstudio.microsoft.com/download/pr/2d0621db-a58d-420b-8bb3-64f0d4ce2d0f/16ed60ed76dc96d41215120448bd7ffd/omnisharp-win-x86-1.32.5.zip",
      "fallbackUrl": "https://omnisharpdownload.blob.core.windows.net/ext/omnisharp-win-x86-1.32.5.zip",
      "installPath": ".omnisharp/1.32.5",
      "platforms": [
        "win32"
      ],
      "architectures": [
        "x86"
      ],
      "installTestPath": "./.omnisharp/1.32.5/OmniSharp.exe",
      "platformId": "win-x86"
    },
    {
      "description": "OmniSharp for Windows (.NET 4.6 / x64)",
      "url": "https://download.visualstudio.microsoft.com/download/pr/2d0621db-a58d-420b-8bb3-64f0d4ce2d0f/85523e235f069fb66a74248277c20d6f/omnisharp-win-x64-1.32.5.zip",
      "fallbackUrl": "https://omnisharpdownload.blob.core.windows.net/ext/omnisharp-win-x64-1.32.5.zip",
      "installPath": ".omnisharp/1.32.5",
      "platforms": [
        "win32"
      ],
      "architectures": [
        "x86_64"
      ],
      "installTestPath": "./.omnisharp/1.32.5/OmniSharp.exe",
      "platformId": "win-x64"
    },
    {
      "description": "OmniSharp for OSX",
      "url": "https://download.visualstudio.microsoft.com/download/pr/2d0621db-a58d-420b-8bb3-64f0d4ce2d0f/fe463938be2ba0db657ec61e6ac85594/omnisharp-osx-1.32.5.zip",
      "fallbackUrl": "https://omnisharpdownload.blob.core.windows.net/ext/omnisharp-osx-1.32.5.zip",
      "installPath": ".omnisharp/1.32.5",
      "platforms": [
        "darwin"
      ],
      "binaries": [
        "./mono.osx",
        "./run"
      ],
      "installTestPath": "./.omnisharp/1.32.5/run",
      "platformId": "osx"
    },
    {
      "description": "OmniSharp for Linux (x86)",
      "url": "https://download.visualstudio.microsoft.com/download/pr/2d0621db-a58d-420b-8bb3-64f0d4ce2d0f/2623da5b8261bcc4987fb033cbe75431/omnisharp-linux-x86-1.32.5.zip",
      "fallbackUrl": "https://omnisharpdownload.blob.core.windows.net/ext/omnisharp-linux-x86-1.32.5.zip",
      "installPath": ".omnisharp/1.32.5",
      "platforms": [
        "linux"
      ],
      "architectures": [
        "x86",
        "i686"
      ],
      "binaries": [
        "./mono.linux-x86",
        "./run"
      ],
      "installTestPath": "./.omnisharp/1.32.5/run",
      "platformId": "linux-x86"
    },
    {
      "description": "OmniSharp for Linux (x64)",
      "url": "https://download.visualstudio.microsoft.com/download/pr/2d0621db-a58d-420b-8bb3-64f0d4ce2d0f/e08e78a5a7427b87a3a5de8a361736e0/omnisharp-linux-x64-1.32.5.zip",
      "fallbackUrl": "https://omnisharpdownload.blob.core.windows.net/ext/omnisharp-linux-x64-1.32.5.zip",
      "installPath": ".omnisharp/1.32.5",
      "platforms": [
        "linux"
      ],
      "architectures": [
        "x86_64"
      ],
      "binaries": [
        "./mono.linux-x86_64",
        "./run"
      ],
      "installTestPath": "./.omnisharp/1.32.5/run",
      "platformId": "linux-x64"
    },
    {
      "description": ".NET Core Debugger (Windows / x64)",
      "url": "https://download.visualstudio.microsoft.com/download/pr/b04322ea-547b-42b1-86d9-8489befa85cb/78cc7fe92df55ec751fa04231fe4a76f/coreclr-debug-win7-x64.zip",
      "fallbackUrl": "https://vsdebugger.blob.core.windows.net/coreclr-debug-1-16-0/coreclr-debug-win7-x64.zip",
      "installPath": ".debugger",
      "platforms": [
        "win32"
      ],
      "architectures": [
        "x86_64"
      ],
      "installTestPath": "./.debugger/vsdbg-ui.exe"
    },
    {
      "description": ".NET Core Debugger (macOS / x64)",
      "url": "https://download.visualstudio.microsoft.com/download/pr/b04322ea-547b-42b1-86d9-8489befa85cb/2aa44d6a3b45199178833506704024c8/coreclr-debug-osx-x64.zip",
      "fallbackUrl": "https://vsdebugger.blob.core.windows.net/coreclr-debug-1-16-0/coreclr-debug-osx-x64.zip",
      "installPath": ".debugger",
      "platforms": [
        "darwin"
      ],
      "architectures": [
        "x86_64"
      ],
      "binaries": [
        "./vsdbg-ui",
        "./vsdbg"
      ],
      "installTestPath": "./.debugger/vsdbg-ui"
    },
    {
      "description": ".NET Core Debugger (linux / x64)",
      "url": "https://download.visualstudio.microsoft.com/download/pr/b04322ea-547b-42b1-86d9-8489befa85cb/8a007d22a9733f620f86c87d5b2d66d4/coreclr-debug-linux-x64.zip",
      "fallbackUrl": "https://vsdebugger.blob.core.windows.net/coreclr-debug-1-16-0/coreclr-debug-linux-x64.zip",
      "installPath": ".debugger",
      "platforms": [
        "linux"
      ],
      "architectures": [
        "x86_64"
      ],
      "binaries": [
        "./vsdbg-ui",
        "./vsdbg"
      ],
      "installTestPath": "./.debugger/vsdbg-ui"
    }
  ],
  "engines": {
    "vscode": "^1.26.0"
  },
  "activationEvents": [
    "onDebug",
    "onLanguage:csharp",
    "onCommand:o.restart",
    "onCommand:o.pickProjectAndStart",
    "onCommand:o.showOutput",
    "onCommand:dotnet.restore.project",
    "onCommand:dotnet.restore.all",
    "onCommand:dotnet.generateAssets",
    "onCommand:csharp.downloadDebugger",
    "onCommand:csharp.listProcess",
    "onCommand:csharp.listRemoteProcess",
    "workspaceContains:project.json",
    "workspaceContains:*.csproj",
    "workspaceContains:*.sln",
    "workspaceContains:*.csx",
    "workspaceContains:*.cake",
    "workspaceContains:**/*.csproj",
    "workspaceContains:**/*.sln",
    "workspaceContains:**/*.csx",
    "workspaceContains:**/*.cake"
  ],
  "contributes": {
    "configuration": {
      "title": "C# configuration",
      "properties": {
        "csharp.format.enable": {
          "type": "boolean",
          "default": true,
          "description": "Enable/disable default C# formatter (requires restart)."
        },
        "csharp.suppressDotnetInstallWarning": {
          "type": "boolean",
          "default": false,
          "description": "Suppress the warning that the .NET CLI is not on the path."
        },
        "csharp.unitTestDebuggingOptions": {
          "type": "object",
          "description": "Options to use with the debugger when launching for unit test debugging. Any launch.json option is valid here.",
          "default": {},
          "properties": {
            "sourceFileMap": {
              "type": "object",
              "description": "Optional source file mappings passed to the debug engine. Example: '{ \"C:\\foo\":\"/home/user/foo\" }'",
              "additionalProperties": {
                "type": "string"
              },
              "default": {
                "<insert-source-path-here>": "<insert-target-path-here>"
              }
            },
            "justMyCode": {
              "type": "boolean",
              "description": "Optional flag to only show user code.",
              "default": true
            },
            "requireExactSource": {
              "type": "boolean",
              "description": "Optional flag to require current source code to match the pdb.",
              "default": true
            },
            "enableStepFiltering": {
              "type": "boolean",
              "description": "Optional flag to enable stepping over Properties and Operators.",
              "default": true
            },
            "logging": {
              "description": "Optional flags to determine what types of messages should be logged to the output window.",
              "type": "object",
              "required": [],
              "default": {},
              "properties": {
                "exceptions": {
                  "type": "boolean",
                  "description": "Optional flag to determine whether exception messages should be logged to the output window.",
                  "default": true
                },
                "moduleLoad": {
                  "type": "boolean",
                  "description": "Optional flag to determine whether module load events should be logged to the output window.",
                  "default": true
                },
                "programOutput": {
                  "type": "boolean",
                  "description": "Optional flag to determine whether program output should be logged to the output window when not using an external console.",
                  "default": true
                },
                "engineLogging": {
                  "type": "boolean",
                  "description": "Optional flag to determine whether diagnostic engine logs should be logged to the output window.",
                  "default": false
                },
                "browserStdOut": {
                  "type": "boolean",
                  "description": "Optional flag to determine if stdout text from the launching the web browser should be logged to the output window.",
                  "default": true
                }
              }
            },
            "suppressJITOptimizations": {
              "type": "boolean",
              "description": "If true, when an optimized module (.dll compiled in the Release configuration) loads in the target process, the debugger will ask the Just-In-Time compiler to generate code with optimizations disabled. For more information: https://aka.ms/VSCode-CS-LaunchJson#suppress-jit-optimizations",
              "default": false
            },
            "symbolOptions": {
              "description": "Options to control how symbols (.pdb files) are found and loaded.",
              "default": {
                "searchPaths": [],
                "searchMicrosoftSymbolServer": false
              },
              "type": "object",
              "properties": {
                "searchPaths": {
                  "type": "array",
                  "items": {
                    "type": "string"
                  },
                  "description": "Array of symbol server URLs (example: http​://MyExampleSymbolServer) or directories (example: /build/symbols) to search for .pdb files. These directories will be searched in addition to the default locations -- next to the module and the path where the pdb was originally dropped to.",
                  "default": []
                },
                "searchMicrosoftSymbolServer": {
                  "type": "boolean",
                  "description": "If 'true' the Microsoft Symbol server (https​://msdl.microsoft.com​/download/symbols) is added to the symbols search path. If unspecified, this option defaults to 'false'.",
                  "default": false
                },
                "cachePath": {
                  "type": "string",
                  "description": "Directory where symbols downloaded from symbol servers should be cached. If unspecified, on Windows the debugger will default to %TEMP%\\SymbolCache, and on Linux and macOS the debugger will default to ~/.vsdbg/SymbolCache.",
                  "default": "~/.vsdbg/SymbolCache"
                },
                "moduleFilter": {
                  "description": "Provides options to control which modules (.dll files) the debugger will attempt to load symbols (.pdb files) for.",
                  "default": {
                    "mode": "loadAllButExcluded",
                    "excludedModules": []
                  },
                  "type": "object",
                  "required": [
                    "mode"
                  ],
                  "properties": {
                    "mode": {
                      "type": "string",
                      "enum": [
                        "loadAllButExcluded",
                        "loadOnlyIncluded"
                      ],
                      "enumDescriptions": [
                        "Load symbols for all modules unless the module is in the 'excludedModules' array.",
                        "Do not attempt to load symbols for ANY module unless it is in the 'includedModules' array, or it is included through the 'includeSymbolsNextToModules' setting."
                      ],
                      "description": "Controls which of the two basic operating modes the module filter operates in.",
                      "default": "loadAllButExcluded"
                    },
                    "excludedModules": {
                      "type": "array",
                      "items": {
                        "type": "string"
                      },
                      "description": "Array of modules that the debugger should NOT load symbols for. Wildcards (example: MyCompany.*.dll) are supported.\n\nThis property is ignored unless 'mode' is set to 'loadAllButExcluded'.",
                      "default": []
                    },
                    "includedModules": {
                      "type": "array",
                      "items": {
                        "type": "string"
                      },
                      "description": "Array of modules that the debugger should load symbols for. Wildcards (example: MyCompany.*.dll) are supported.\n\nThis property is ignored unless 'mode' is set to 'loadOnlyIncluded'.",
                      "default": [
                        "MyExampleModule.dll"
                      ]
                    },
                    "includeSymbolsNextToModules": {
                      "type": "boolean",
                      "description": "If true, for any module NOT in the 'includedModules' array, the debugger will still check next to the module itself and the launching executable, but it will not check paths on the symbol search list. This option defaults to 'true'.\n\nThis property is ignored unless 'mode' is set to 'loadOnlyIncluded'.",
                      "default": true
                    }
                  }
                }
              }
            },
            "sourceLinkOptions": {
              "description": "Options to control how Source Link connects to web servers. For more information: https://aka.ms/VSCode-CS-LaunchJson#source-link-options",
              "default": {
                "*": {
                  "enabled": true
                }
              },
              "type": "object",
              "additionalItems": {
                "type": "object",
                "properties": {
                  "enabled": {
                    "title": "boolean",
                    "description": "Is Source Link enabled for this URL?  If unspecified, this option defaults to 'true'.",
                    "default": "true"
                  }
                }
              }
            },
            "type": {
              "type": "string",
              "enum": [
                "coreclr",
                "clr"
              ],
              "description": "Type type of code to debug. Can be either 'coreclr' for .NET Core debugging, or 'clr' for Desktop .NET Framework. 'clr' only works on Windows as the Desktop framework is Windows-only.",
              "default": "coreclr"
            },
            "debugServer": {
              "type": "number",
              "description": "For debug extension development only: if a port is specified VS Code tries to connect to a debug adapter running in server mode",
              "default": 4711
            }
          }
        },
        "csharp.suppressDotnetRestoreNotification": {
          "type": "boolean",
          "default": false,
          "description": "Suppress the notification window to perform a 'dotnet restore' when dependencies can't be resolved."
        },
        "csharp.suppressProjectJsonWarning": {
          "type": "boolean",
          "default": false,
          "description": "Suppress the warning that project.json is no longer a supported project format for .NET Core applications"
        },
        "csharp.suppressHiddenDiagnostics": {
          "type": "boolean",
          "default": true,
          "description": "Suppress 'hidden' diagnostics (such as 'unnecessary using directives') from appearing in the editor or the Problems pane."
        },
        "csharp.referencesCodeLens.enabled": {
          "type": "boolean",
          "default": true,
          "description": "Specifies whether the references CodeLens should be show be shown."
        },
        "csharp.testsCodeLens.enabled": {
          "type": "boolean",
          "default": true,
          "description": "Specifies whether the run and debug test CodeLens should be show be shown."
        },
        "omnisharp.path": {
          "type": [
            "string",
            "null"
          ],
          "default": null,
          "description": "Specifies the path to OmniSharp. This can be the absolute path to an OmniSharp executable, a specific version number, or \"latest\". If a version number or \"latest\" is specified, the appropriate version of OmniSharp will be downloaded on your behalf."
        },
        "omnisharp.useGlobalMono": {
          "type": "string",
          "default": "auto",
          "enum": [
            "auto",
            "always",
            "never"
          ],
          "enumDescriptions": [
            "Automatically launch OmniSharp with \"mono\" if version 5.8.1 or greater is available on the PATH.",
            "Always launch OmniSharp with \"mono\". If version 5.8.1 or greater is not available on the PATH, an error will be printed.",
            "Never launch OmniSharp on a globally-installed Mono."
          ],
          "description": "Launch OmniSharp with the globally-installed Mono. If set to \"always\", \"mono\" version 5.8.1 or greater must be available on the PATH. If set to \"auto\", OmniSharp will be launched with \"mono\" if version 5.8.1 or greater is available on the PATH."
        },
        "omnisharp.monoPath": {
          "type": [
            "string",
            "null"
          ],
          "default": null,
          "description": "Specifies the path to a mono installation to use when \"useGlobalMono\" is set to \"always\" or \"auto\", instead of the default system one."
        },
        "omnisharp.waitForDebugger": {
          "type": "boolean",
          "default": false,
          "description": "Pass the --debug flag when launching the OmniSharp server to allow a debugger to be attached."
        },
        "omnisharp.loggingLevel": {
          "type": "string",
          "default": "information",
          "enum": [
            "trace",
            "debug",
            "information",
            "warning",
            "error",
            "critical"
          ],
          "description": "Specifies the level of logging output from the OmniSharp server."
        },
        "omnisharp.autoStart": {
          "type": "boolean",
          "default": true,
          "description": "Specifies whether the OmniSharp server will be automatically started or not. If false, OmniSharp can be started with the 'Restart OmniSharp' command"
        },
        "omnisharp.projectLoadTimeout": {
          "type": "number",
          "default": 60,
          "description": "The time Visual Studio Code will wait for the OmniSharp server to start. Time is expressed in seconds."
        },
        "omnisharp.maxProjectResults": {
          "type": "number",
          "default": 250,
          "description": "The maximum number of projects to be shown in the 'Select Project' dropdown (maximum 250)."
        },
        "omnisharp.defaultLaunchSolution": {
          "type": "string",
          "default": null,
          "description": "The name of the default solution used at start up if the repo has multiple solutions. e.g.'MyAwesomeSolution.sln'. Default value is `null` which will cause the first in alphabetical order to be chosen."
        },
        "omnisharp.useEditorFormattingSettings": {
          "type": "boolean",
          "default": true,
          "description": "Specifes whether OmniSharp should use VS Code editor settings for C# code formatting (use of tabs, indentation size)."
        },
        "omnisharp.minFindSymbolsFilterLength": {
          "type": "number",
          "default": 0,
          "description": "The minimum number of characters to enter before 'Go to Symbol in Workspace' operation shows any results."
        },
        "omnisharp.maxFindSymbolsItems": {
          "type": "number",
          "default": 1000,
          "description": "The maximum number of items that 'Go to Symbol in Workspace' operation can show. The limit is applied only when a positive number is specified here."
        },
        "omnisharp.disableMSBuildDiagnosticWarning": {
          "type": "boolean",
          "default": false,
          "description": "Specifies whether notifications should be shown if OmniSharp encounters warnings or errors loading a project. Note that these warnings/errors are always emitted to the OmniSharp log"
        }
      }
    },
    "jsonValidation": [
      {
        "fileMatch": "project.json",
        "url": "http://json.schemastore.org/project"
      },
      {
        "fileMatch": "omnisharp.json",
        "url": "http://json.schemastore.org/omnisharp"
      }
    ],
    "commands": [
      {
        "command": "o.restart",
        "title": "Restart OmniSharp",
        "category": "OmniSharp"
      },
      {
        "command": "o.pickProjectAndStart",
        "title": "Select Project",
        "category": "OmniSharp"
      },
      {
        "command": "dotnet.generateAssets",
        "title": "Generate Assets for Build and Debug",
        "category": ".NET"
      },
      {
        "command": "dotnet.restore.project",
        "title": "Restore Project",
        "category": ".NET"
      },
      {
        "command": "dotnet.restore.all",
        "title": "Restore All Projects",
        "category": ".NET"
      },
      {
        "command": "csharp.downloadDebugger",
        "title": "Download .NET Core Debugger",
        "category": "Debug"
      },
      {
        "command": "csharp.listProcess",
        "title": "List process for attach",
        "category": "CSharp"
      },
      {
        "command": "csharp.listRemoteProcess",
        "title": "List processes on remote connection for attach",
        "category": "CSharp"
      },
      {
        "command": "csharp.reportIssue",
        "title": "Start authoring a new issue on GitHub",
        "category": "CSharp"
      }
    ],
    "keybindings": [
      {
        "command": "o.showOutput",
        "key": "Ctrl+L L",
        "mac": "Cmd+L L"
      }
    ],
    "snippets": [
      {
        "language": "csharp",
        "path": "./snippets/csharp.json"
      }
    ],
    "debuggers": [
      {
        "type": "coreclr",
        "label": ".NET Core",
        "enableBreakpointsFor": {
          "languageIds": [
            "csharp",
            "razor"
          ]
        },
        "variables": {
          "pickProcess": "csharp.listProcess",
          "pickRemoteProcess": "csharp.listRemoteProcess"
        },
        "adapterExecutableCommand": "csharp.coreclrAdapterExecutableCommand",
        "aiKey": "AIF-d9b70cd4-b9f9-4d70-929b-a071c400b217",
        "configurationAttributes": {
          "launch": {
            "type": "object",
            "required": [
              "program"
            ],
            "properties": {
              "program": {
                "type": "string",
                "description": "Path to the application dll or .NET Core host executable to launch.\nThis property normally takes the form: '${workspaceFolder}/bin/Debug/(target-framework)/(project-name.dll)'\nExample: '${workspaceFolder}/bin/Debug/netcoreapp1.1/MyProject.dll'\n\nWhere:\n(target-framework) is the framework that the debugged project is being built for. This is normally found in the project file as the 'TargetFramework' property.\n(project-name.dll) is the name of debugged project's build output dll. This is normally the same as the project file name but with a '.dll' extension.",
                "default": "${workspaceFolder}/bin/Debug/<insert-target-framework-here>/<insert-project-name-here>.dll"
              },
              "cwd": {
                "type": "string",
                "description": "Path to the working directory of the program being debugged. Default is the current workspace.",
                "default": "${workspaceFolder}"
              },
              "args": {
                "anyOf": [
                  {
                    "type": "array",
                    "description": "Command line arguments passed to the program.",
                    "items": {
                      "type": "string"
                    },
                    "default": []
                  },
                  {
                    "type": "string",
                    "description": "Stringified version of command line arguments passed to the program.",
                    "default": ""
                  }
                ]
              },
              "stopAtEntry": {
                "type": "boolean",
                "description": "If true, the debugger should stop at the entry point of the target.",
                "default": false
              },
              "launchBrowser": {
                "description": "Describes options to launch a web browser as part of launch",
                "default": {
                  "enabled": true,
                  "args": "${auto-detect-url}",
                  "windows": {
                    "command": "cmd.exe",
                    "args": "/C start ${auto-detect-url}"
                  },
                  "osx": {
                    "command": "open"
                  },
                  "linux": {
                    "command": "xdg-open"
                  }
                },
                "type": "object",
                "properties": {
                  "enabled": {
                    "type": "boolean",
                    "description": "Whether web browser launch is enabled",
                    "default": true
                  },
                  "args": {
                    "anyOf": [
                      {
                        "type": "array",
                        "description": "Command line arguments passed to the program.",
                        "items": {
                          "type": "string"
                        },
                        "default": []
                      },
                      {
                        "type": "string",
                        "description": "Stringified version of command line arguments passed to the program.",
                        "default": ""
                      }
                    ],
                    "default": "${auto-detect-url}"
                  },
                  "osx": {
                    "description": "OSX-specific web launch configuration options",
                    "default": {
                      "command": "open"
                    },
                    "type": "object",
                    "properties": {
                      "command": {
                        "type": "string",
                        "description": "The command to execute for launching the web browser",
                        "default": "open"
                      },
                      "args": {
                        "type": "string",
                        "description": "The arguments to pass to the command to open the browser. Use ${auto-detect-url} to automatically use the address the server is listening to",
                        "default": "${auto-detect-url}"
                      }
                    }
                  },
                  "linux": {
                    "description": "Linux-specific web launch configuration options",
                    "default": {
                      "command": "xdg-open"
                    },
                    "type": "object",
                    "properties": {
                      "command": {
                        "type": "string",
                        "description": "The command to execute for launching the web browser",
                        "default": "xdg-open"
                      },
                      "args": {
                        "type": "string",
                        "description": "The arguments to pass to the command to open the browser. Use ${auto-detect-url} to automatically use the address the server is listening to",
                        "default": "${auto-detect-url}"
                      }
                    }
                  },
                  "windows": {
                    "description": "Windows-specific web launch configuration options",
                    "default": {
                      "command": "cmd.exe",
                      "args": "/C start ${auto-detect-url}"
                    },
                    "type": "object",
                    "properties": {
                      "command": {
                        "type": "string",
                        "description": "The command to execute for launching the web browser",
                        "default": "cmd.exe"
                      },
                      "args": {
                        "type": "string",
                        "description": "The arguments to pass to the command to open the browser. Use ${auto-detect-url} to automatically use the address the server is listening to",
                        "default": "${auto-detect-url}"
                      }
                    }
                  }
                }
              },
              "env": {
                "type": "object",
                "additionalProperties": {
                  "type": "string"
                },
                "description": "Environment variables passed to the program.",
                "default": {}
              },
              "envFile": {
                "type": "string",
                "description": "Environment variables passed to the program by a file.",
                "default": "${workspaceFolder}/.env"
              },
              "console": {
                "type": "string",
                "enum": [
                  "internalConsole",
                  "integratedTerminal",
                  "externalTerminal"
                ],
                "enumDescriptions": [
                  "Output to the VS Code Debug Console. This doesn't support reading console input (ex:Console.ReadLine)",
                  "VS Code's integrated terminal",
                  "External terminal that can be configured via user settings"
                ],
                "description": "Where to launch the debug target.",
                "default": "internalConsole"
              },
              "externalConsole": {
                "type": "boolean",
                "description": "Attribute 'externalConsole' is deprecated, use 'console' instead.",
                "default": false
              },
              "sourceFileMap": {
                "type": "object",
                "description": "Optional source file mappings passed to the debug engine. Example: '{ \"C:\\foo\":\"/home/user/foo\" }'",
                "additionalProperties": {
                  "type": "string"
                },
                "default": {
                  "<insert-source-path-here>": "<insert-target-path-here>"
                }
              },
              "justMyCode": {
                "type": "boolean",
                "description": "Optional flag to only show user code.",
                "default": true
              },
              "requireExactSource": {
                "type": "boolean",
                "description": "Optional flag to require current source code to match the pdb.",
                "default": true
              },
              "enableStepFiltering": {
                "type": "boolean",
                "description": "Optional flag to enable stepping over Properties and Operators.",
                "default": true
              },
              "logging": {
                "description": "Optional flags to determine what types of messages should be logged to the output window.",
                "type": "object",
                "required": [],
                "default": {},
                "properties": {
                  "exceptions": {
                    "type": "boolean",
                    "description": "Optional flag to determine whether exception messages should be logged to the output window.",
                    "default": true
                  },
                  "moduleLoad": {
                    "type": "boolean",
                    "description": "Optional flag to determine whether module load events should be logged to the output window.",
                    "default": true
                  },
                  "programOutput": {
                    "type": "boolean",
                    "description": "Optional flag to determine whether program output should be logged to the output window when not using an external console.",
                    "default": true
                  },
                  "engineLogging": {
                    "type": "boolean",
                    "description": "Optional flag to determine whether diagnostic engine logs should be logged to the output window.",
                    "default": false
                  },
                  "browserStdOut": {
                    "type": "boolean",
                    "description": "Optional flag to determine if stdout text from the launching the web browser should be logged to the output window.",
                    "default": true
                  }
                }
              },
              "pipeTransport": {
                "description": "When present, this tells the debugger to connect to a remote computer using another executable as a pipe that will relay standard input/output between VS Code and the .NET Core debugger backend executable (vsdbg).",
                "type": "object",
                "required": [
                  "debuggerPath"
                ],
                "default": {
                  "pipeCwd": "${workspaceFolder}",
                  "pipeProgram": "enter the fully qualified path for the pipe program name, for example '/usr/bin/ssh'",
                  "pipeArgs": [],
                  "debuggerPath": "enter the path for the debugger on the target machine, for example ~/vsdbg/vsdbg"
                },
                "properties": {
                  "pipeCwd": {
                    "type": "string",
                    "description": "The fully qualified path to the working directory for the pipe program.",
                    "default": "${workspaceFolder}"
                  },
                  "pipeProgram": {
                    "type": "string",
                    "description": "The fully qualified pipe command to execute.",
                    "default": "enter the fully qualified path for the pipe program name, for example '/usr/bin/ssh'"
                  },
                  "pipeArgs": {
                    "anyOf": [
                      {
                        "type": "array",
                        "description": "Command line arguments passed to the pipe program. Token ${debuggerCommand} in pipeArgs will get replaced by the full debugger command, this token can be specified inline with other arguments. If ${debuggerCommand} isn’t used in any argument, the full debugger command will be instead be added to the end of the argument list.",
                        "items": {
                          "type": "string"
                        },
                        "default": []
                      },
                      {
                        "type": "string",
                        "description": "Stringified version of command line arguments passed to the pipe program. Token ${debuggerCommand} in pipeArgs will get replaced by the full debugger command, this token can be specified inline with other arguments. If ${debuggerCommand} isn’t used in any argument, the full debugger command will be instead be added to the end of the argument list.",
                        "default": ""
                      }
                    ],
                    "default": []
                  },
                  "debuggerPath": {
                    "type": "string",
                    "description": "The full path to the debugger on the target machine.",
                    "default": "enter the path for the debugger on the target machine, for example ~/vsdbg/vsdbg"
                  },
                  "pipeEnv": {
                    "type": "object",
                    "additionalProperties": {
                      "type": "string"
                    },
                    "description": "Environment variables passed to the pipe program.",
                    "default": {}
                  },
                  "quoteArgs": {
                    "type": "boolean",
                    "description": "Should arguments that contain characters that need to be quoted (example: spaces) be quoted? Defaults to 'true'. If set to false, the debugger command will no longer be automatically quoted.",
                    "default": true
                  },
                  "windows": {
                    "description": "Windows-specific pipe launch configuration options",
                    "default": {
                      "pipeCwd": "${workspaceFolder}",
                      "pipeProgram": "enter the fully qualified path for the pipe program name, for example 'c:\\tools\\plink.exe'",
                      "pipeArgs": []
                    },
                    "type": "object",
                    "properties": {
                      "pipeCwd": {
                        "type": "string",
                        "description": "The fully qualified path to the working directory for the pipe program.",
                        "default": "${workspaceFolder}"
                      },
                      "pipeProgram": {
                        "type": "string",
                        "description": "The fully qualified pipe command to execute.",
                        "default": "enter the fully qualified path for the pipe program name, for example '/usr/bin/ssh'"
                      },
                      "pipeArgs": {
                        "anyOf": [
                          {
                            "type": "array",
                            "description": "Command line arguments passed to the pipe program. Token ${debuggerCommand} in pipeArgs will get replaced by the full debugger command, this token can be specified inline with other arguments. If ${debuggerCommand} isn’t used in any argument, the full debugger command will be instead be added to the end of the argument list.",
                            "items": {
                              "type": "string"
                            },
                            "default": []
                          },
                          {
                            "type": "string",
                            "description": "Stringified version of command line arguments passed to the pipe program. Token ${debuggerCommand} in pipeArgs will get replaced by the full debugger command, this token can be specified inline with other arguments. If ${debuggerCommand} isn’t used in any argument, the full debugger command will be instead be added to the end of the argument list.",
                            "default": ""
                          }
                        ],
                        "default": []
                      },
                      "quoteArgs": {
                        "type": "boolean",
                        "description": "Should arguments that contain characters that need to be quoted (example: spaces) be quoted? Defaults to 'true'. If set to false, the debugger command will no longer be automatically quoted.",
                        "default": true
                      },
                      "pipeEnv": {
                        "type": "object",
                        "additionalProperties": {
                          "type": "string"
                        },
                        "description": "Environment variables passed to the pipe program.",
                        "default": {}
                      }
                    }
                  },
                  "osx": {
                    "description": "OSX-specific pipe launch configuration options",
                    "default": {
                      "pipeCwd": "${workspaceFolder}",
                      "pipeProgram": "enter the fully qualified path for the pipe program name, for example '/usr/bin/ssh'",
                      "pipeArgs": []
                    },
                    "type": "object",
                    "properties": {
                      "pipeCwd": {
                        "type": "string",
                        "description": "The fully qualified path to the working directory for the pipe program.",
                        "default": "${workspaceFolder}"
                      },
                      "pipeProgram": {
                        "type": "string",
                        "description": "The fully qualified pipe command to execute.",
                        "default": "enter the fully qualified path for the pipe program name, for example '/usr/bin/ssh'"
                      },
                      "pipeArgs": {
                        "anyOf": [
                          {
                            "type": "array",
                            "description": "Command line arguments passed to the pipe program. Token ${debuggerCommand} in pipeArgs will get replaced by the full debugger command, this token can be specified inline with other arguments. If ${debuggerCommand} isn’t used in any argument, the full debugger command will be instead be added to the end of the argument list.",
                            "items": {
                              "type": "string"
                            },
                            "default": []
                          },
                          {
                            "type": "string",
                            "description": "Stringified version of command line arguments passed to the pipe program. Token ${debuggerCommand} in pipeArgs will get replaced by the full debugger command, this token can be specified inline with other arguments. If ${debuggerCommand} isn’t used in any argument, the full debugger command will be instead be added to the end of the argument list.",
                            "default": ""
                          }
                        ],
                        "default": []
                      },
                      "quoteArgs": {
                        "type": "boolean",
                        "description": "Should arguments that contain characters that need to be quoted (example: spaces) be quoted? Defaults to 'true'. If set to false, the debugger command will no longer be automatically quoted.",
                        "default": true
                      },
                      "pipeEnv": {
                        "type": "object",
                        "additionalProperties": {
                          "type": "string"
                        },
                        "description": "Environment variables passed to the pipe program.",
                        "default": {}
                      }
                    }
                  },
                  "linux": {
                    "description": "Linux-specific pipe launch configuration options",
                    "default": {
                      "pipeCwd": "${workspaceFolder}",
                      "pipeProgram": "enter the fully qualified path for the pipe program name, for example '/usr/bin/ssh'",
                      "pipeArgs": []
                    },
                    "type": "object",
                    "properties": {
                      "pipeCwd": {
                        "type": "string",
                        "description": "The fully qualified path to the working directory for the pipe program.",
                        "default": "${workspaceFolder}"
                      },
                      "pipeProgram": {
                        "type": "string",
                        "description": "The fully qualified pipe command to execute.",
                        "default": "enter the fully qualified path for the pipe program name, for example '/usr/bin/ssh'"
                      },
                      "pipeArgs": {
                        "anyOf": [
                          {
                            "type": "array",
                            "description": "Command line arguments passed to the pipe program. Token ${debuggerCommand} in pipeArgs will get replaced by the full debugger command, this token can be specified inline with other arguments. If ${debuggerCommand} isn’t used in any argument, the full debugger command will be instead be added to the end of the argument list.",
                            "items": {
                              "type": "string"
                            },
                            "default": []
                          },
                          {
                            "type": "string",
                            "description": "Stringified version of command line arguments passed to the pipe program. Token ${debuggerCommand} in pipeArgs will get replaced by the full debugger command, this token can be specified inline with other arguments. If ${debuggerCommand} isn’t used in any argument, the full debugger command will be instead be added to the end of the argument list.",
                            "default": ""
                          }
                        ],
                        "default": []
                      },
                      "quoteArgs": {
                        "type": "boolean",
                        "description": "Should arguments that contain characters that need to be quoted (example: spaces) be quoted? Defaults to 'true'. If set to false, the debugger command will no longer be automatically quoted.",
                        "default": true
                      },
                      "pipeEnv": {
                        "type": "object",
                        "additionalProperties": {
                          "type": "string"
                        },
                        "description": "Environment variables passed to the pipe program.",
                        "default": {}
                      }
                    }
                  }
                }
              },
              "suppressJITOptimizations": {
                "type": "boolean",
                "description": "If true, when an optimized module (.dll compiled in the Release configuration) loads in the target process, the debugger will ask the Just-In-Time compiler to generate code with optimizations disabled. For more information: https://aka.ms/VSCode-CS-LaunchJson#suppress-jit-optimizations",
                "default": false
              },
              "symbolOptions": {
                "description": "Options to control how symbols (.pdb files) are found and loaded.",
                "default": {
                  "searchPaths": [],
                  "searchMicrosoftSymbolServer": false
                },
                "type": "object",
                "properties": {
                  "searchPaths": {
                    "type": "array",
                    "items": {
                      "type": "string"
                    },
                    "description": "Array of symbol server URLs (example: http​://MyExampleSymbolServer) or directories (example: /build/symbols) to search for .pdb files. These directories will be searched in addition to the default locations -- next to the module and the path where the pdb was originally dropped to.",
                    "default": []
                  },
                  "searchMicrosoftSymbolServer": {
                    "type": "boolean",
                    "description": "If 'true' the Microsoft Symbol server (https​://msdl.microsoft.com​/download/symbols) is added to the symbols search path. If unspecified, this option defaults to 'false'.",
                    "default": false
                  },
                  "cachePath": {
                    "type": "string",
                    "description": "Directory where symbols downloaded from symbol servers should be cached. If unspecified, on Windows the debugger will default to %TEMP%\\SymbolCache, and on Linux and macOS the debugger will default to ~/.vsdbg/SymbolCache.",
                    "default": "~/.vsdbg/SymbolCache"
                  },
                  "moduleFilter": {
                    "description": "Provides options to control which modules (.dll files) the debugger will attempt to load symbols (.pdb files) for.",
                    "default": {
                      "mode": "loadAllButExcluded",
                      "excludedModules": []
                    },
                    "type": "object",
                    "required": [
                      "mode"
                    ],
                    "properties": {
                      "mode": {
                        "type": "string",
                        "enum": [
                          "loadAllButExcluded",
                          "loadOnlyIncluded"
                        ],
                        "enumDescriptions": [
                          "Load symbols for all modules unless the module is in the 'excludedModules' array.",
                          "Do not attempt to load symbols for ANY module unless it is in the 'includedModules' array, or it is included through the 'includeSymbolsNextToModules' setting."
                        ],
                        "description": "Controls which of the two basic operating modes the module filter operates in.",
                        "default": "loadAllButExcluded"
                      },
                      "excludedModules": {
                        "type": "array",
                        "items": {
                          "type": "string"
                        },
                        "description": "Array of modules that the debugger should NOT load symbols for. Wildcards (example: MyCompany.*.dll) are supported.\n\nThis property is ignored unless 'mode' is set to 'loadAllButExcluded'.",
                        "default": []
                      },
                      "includedModules": {
                        "type": "array",
                        "items": {
                          "type": "string"
                        },
                        "description": "Array of modules that the debugger should load symbols for. Wildcards (example: MyCompany.*.dll) are supported.\n\nThis property is ignored unless 'mode' is set to 'loadOnlyIncluded'.",
                        "default": [
                          "MyExampleModule.dll"
                        ]
                      },
                      "includeSymbolsNextToModules": {
                        "type": "boolean",
                        "description": "If true, for any module NOT in the 'includedModules' array, the debugger will still check next to the module itself and the launching executable, but it will not check paths on the symbol search list. This option defaults to 'true'.\n\nThis property is ignored unless 'mode' is set to 'loadOnlyIncluded'.",
                        "default": true
                      }
                    }
                  }
                }
              },
              "sourceLinkOptions": {
                "description": "Options to control how Source Link connects to web servers. For more information: https://aka.ms/VSCode-CS-LaunchJson#source-link-options",
                "default": {
                  "*": {
                    "enabled": true
                  }
                },
                "type": "object",
                "additionalItems": {
                  "type": "object",
                  "properties": {
                    "enabled": {
                      "title": "boolean",
                      "description": "Is Source Link enabled for this URL?  If unspecified, this option defaults to 'true'.",
                      "default": "true"
                    }
                  }
                }
              }
            }
          },
          "attach": {
            "type": "object",
            "required": [],
            "properties": {
              "processName": {
                "type": "string",
                "description": "",
                "default": "The process name to attach to. If this is used, 'processId' should not be used."
              },
              "processId": {
                "anyOf": [
                  {
                    "type": "string",
                    "description": "The process id to attach to. Use \"${command:pickProcesss}\" to get a list of running processes to attach to. If 'processId' used, 'processName' should not be used.",
                    "default": "${command:pickProcess}"
                  },
                  {
                    "type": "integer",
                    "description": "The process id to attach to. Use \"${command:pickProcesss}\" to get a list of running processes to attach to. If 'processId' used, 'processName' should not be used.",
                    "default": 0
                  }
                ]
              },
              "sourceFileMap": {
                "type": "object",
                "description": "Optional source file mappings passed to the debug engine. Example: '{ \"C:\\foo\":\"/home/user/foo\" }'",
                "additionalProperties": {
                  "type": "string"
                },
                "default": {
                  "<insert-source-path-here>": "<insert-target-path-here>"
                }
              },
              "justMyCode": {
                "type": "boolean",
                "description": "Optional flag to only show user code.",
                "default": true
              },
              "requireExactSource": {
                "type": "boolean",
                "description": "Optional flag to require current source code to match the pdb.",
                "default": true
              },
              "enableStepFiltering": {
                "type": "boolean",
                "description": "Optional flag to enable stepping over Properties and Operators.",
                "default": true
              },
              "logging": {
                "description": "Optional flags to determine what types of messages should be logged to the output window.",
                "type": "object",
                "required": [],
                "default": {},
                "properties": {
                  "exceptions": {
                    "type": "boolean",
                    "description": "Optional flag to determine whether exception messages should be logged to the output window.",
                    "default": true
                  },
                  "moduleLoad": {
                    "type": "boolean",
                    "description": "Optional flag to determine whether module load events should be logged to the output window.",
                    "default": true
                  },
                  "programOutput": {
                    "type": "boolean",
                    "description": "Optional flag to determine whether program output should be logged to the output window when not using an external console.",
                    "default": true
                  },
                  "engineLogging": {
                    "type": "boolean",
                    "description": "Optional flag to determine whether diagnostic engine logs should be logged to the output window.",
                    "default": false
                  },
                  "browserStdOut": {
                    "type": "boolean",
                    "description": "Optional flag to determine if stdout text from the launching the web browser should be logged to the output window.",
                    "default": true
                  }
                }
              },
              "pipeTransport": {
                "description": "When present, this tells the debugger to connect to a remote computer using another executable as a pipe that will relay standard input/output between VS Code and the .NET Core debugger backend executable (vsdbg).",
                "type": "object",
                "required": [
                  "debuggerPath"
                ],
                "default": {
                  "pipeCwd": "${workspaceFolder}",
                  "pipeProgram": "enter the fully qualified path for the pipe program name, for example '/usr/bin/ssh'",
                  "pipeArgs": [],
                  "debuggerPath": "enter the path for the debugger on the target machine, for example ~/vsdbg/vsdbg"
                },
                "properties": {
                  "pipeCwd": {
                    "type": "string",
                    "description": "The fully qualified path to the working directory for the pipe program.",
                    "default": "${workspaceFolder}"
                  },
                  "pipeProgram": {
                    "type": "string",
                    "description": "The fully qualified pipe command to execute.",
                    "default": "enter the fully qualified path for the pipe program name, for example '/usr/bin/ssh'"
                  },
                  "pipeArgs": {
                    "anyOf": [
                      {
                        "type": "array",
                        "description": "Command line arguments passed to the pipe program. Token ${debuggerCommand} in pipeArgs will get replaced by the full debugger command, this token can be specified inline with other arguments. If ${debuggerCommand} isn’t used in any argument, the full debugger command will be instead be added to the end of the argument list.",
                        "items": {
                          "type": "string"
                        },
                        "default": []
                      },
                      {
                        "type": "string",
                        "description": "Stringified version of command line arguments passed to the pipe program. Token ${debuggerCommand} in pipeArgs will get replaced by the full debugger command, this token can be specified inline with other arguments. If ${debuggerCommand} isn’t used in any argument, the full debugger command will be instead be added to the end of the argument list.",
                        "default": ""
                      }
                    ],
                    "default": []
                  },
                  "debuggerPath": {
                    "type": "string",
                    "description": "The full path to the debugger on the target machine.",
                    "default": "enter the path for the debugger on the target machine, for example ~/vsdbg/vsdbg"
                  },
                  "pipeEnv": {
                    "type": "object",
                    "additionalProperties": {
                      "type": "string"
                    },
                    "description": "Environment variables passed to the pipe program.",
                    "default": {}
                  },
                  "quoteArgs": {
                    "type": "boolean",
                    "description": "Should arguments that contain characters that need to be quoted (example: spaces) be quoted? Defaults to 'true'. If set to false, the debugger command will no longer be automatically quoted.",
                    "default": true
                  },
                  "windows": {
                    "description": "Windows-specific pipe launch configuration options",
                    "default": {
                      "pipeCwd": "${workspaceFolder}",
                      "pipeProgram": "enter the fully qualified path for the pipe program name, for example 'c:\\tools\\plink.exe'",
                      "pipeArgs": []
                    },
                    "type": "object",
                    "properties": {
                      "pipeCwd": {
                        "type": "string",
                        "description": "The fully qualified path to the working directory for the pipe program.",
                        "default": "${workspaceFolder}"
                      },
                      "pipeProgram": {
                        "type": "string",
                        "description": "The fully qualified pipe command to execute.",
                        "default": "enter the fully qualified path for the pipe program name, for example '/usr/bin/ssh'"
                      },
                      "pipeArgs": {
                        "anyOf": [
                          {
                            "type": "array",
                            "description": "Command line arguments passed to the pipe program. Token ${debuggerCommand} in pipeArgs will get replaced by the full debugger command, this token can be specified inline with other arguments. If ${debuggerCommand} isn’t used in any argument, the full debugger command will be instead be added to the end of the argument list.",
                            "items": {
                              "type": "string"
                            },
                            "default": []
                          },
                          {
                            "type": "string",
                            "description": "Stringified version of command line arguments passed to the pipe program. Token ${debuggerCommand} in pipeArgs will get replaced by the full debugger command, this token can be specified inline with other arguments. If ${debuggerCommand} isn’t used in any argument, the full debugger command will be instead be added to the end of the argument list.",
                            "default": ""
                          }
                        ],
                        "default": []
                      },
                      "quoteArgs": {
                        "type": "boolean",
                        "description": "Should arguments that contain characters that need to be quoted (example: spaces) be quoted? Defaults to 'true'. If set to false, the debugger command will no longer be automatically quoted.",
                        "default": true
                      },
                      "pipeEnv": {
                        "type": "object",
                        "additionalProperties": {
                          "type": "string"
                        },
                        "description": "Environment variables passed to the pipe program.",
                        "default": {}
                      }
                    }
                  },
                  "osx": {
                    "description": "OSX-specific pipe launch configuration options",
                    "default": {
                      "pipeCwd": "${workspaceFolder}",
                      "pipeProgram": "enter the fully qualified path for the pipe program name, for example '/usr/bin/ssh'",
                      "pipeArgs": []
                    },
                    "type": "object",
                    "properties": {
                      "pipeCwd": {
                        "type": "string",
                        "description": "The fully qualified path to the working directory for the pipe program.",
                        "default": "${workspaceFolder}"
                      },
                      "pipeProgram": {
                        "type": "string",
                        "description": "The fully qualified pipe command to execute.",
                        "default": "enter the fully qualified path for the pipe program name, for example '/usr/bin/ssh'"
                      },
                      "pipeArgs": {
                        "anyOf": [
                          {
                            "type": "array",
                            "description": "Command line arguments passed to the pipe program. Token ${debuggerCommand} in pipeArgs will get replaced by the full debugger command, this token can be specified inline with other arguments. If ${debuggerCommand} isn’t used in any argument, the full debugger command will be instead be added to the end of the argument list.",
                            "items": {
                              "type": "string"
                            },
                            "default": []
                          },
                          {
                            "type": "string",
                            "description": "Stringified version of command line arguments passed to the pipe program. Token ${debuggerCommand} in pipeArgs will get replaced by the full debugger command, this token can be specified inline with other arguments. If ${debuggerCommand} isn’t used in any argument, the full debugger command will be instead be added to the end of the argument list.",
                            "default": ""
                          }
                        ],
                        "default": []
                      },
                      "quoteArgs": {
                        "type": "boolean",
                        "description": "Should arguments that contain characters that need to be quoted (example: spaces) be quoted? Defaults to 'true'. If set to false, the debugger command will no longer be automatically quoted.",
                        "default": true
                      },
                      "pipeEnv": {
                        "type": "object",
                        "additionalProperties": {
                          "type": "string"
                        },
                        "description": "Environment variables passed to the pipe program.",
                        "default": {}
                      }
                    }
                  },
                  "linux": {
                    "description": "Linux-specific pipe launch configuration options",
                    "default": {
                      "pipeCwd": "${workspaceFolder}",
                      "pipeProgram": "enter the fully qualified path for the pipe program name, for example '/usr/bin/ssh'",
                      "pipeArgs": []
                    },
                    "type": "object",
                    "properties": {
                      "pipeCwd": {
                        "type": "string",
                        "description": "The fully qualified path to the working directory for the pipe program.",
                        "default": "${workspaceFolder}"
                      },
                      "pipeProgram": {
                        "type": "string",
                        "description": "The fully qualified pipe command to execute.",
                        "default": "enter the fully qualified path for the pipe program name, for example '/usr/bin/ssh'"
                      },
                      "pipeArgs": {
                        "anyOf": [
                          {
                            "type": "array",
                            "description": "Command line arguments passed to the pipe program. Token ${debuggerCommand} in pipeArgs will get replaced by the full debugger command, this token can be specified inline with other arguments. If ${debuggerCommand} isn’t used in any argument, the full debugger command will be instead be added to the end of the argument list.",
                            "items": {
                              "type": "string"
                            },
                            "default": []
                          },
                          {
                            "type": "string",
                            "description": "Stringified version of command line arguments passed to the pipe program. Token ${debuggerCommand} in pipeArgs will get replaced by the full debugger command, this token can be specified inline with other arguments. If ${debuggerCommand} isn’t used in any argument, the full debugger command will be instead be added to the end of the argument list.",
                            "default": ""
                          }
                        ],
                        "default": []
                      },
                      "quoteArgs": {
                        "type": "boolean",
                        "description": "Should arguments that contain characters that need to be quoted (example: spaces) be quoted? Defaults to 'true'. If set to false, the debugger command will no longer be automatically quoted.",
                        "default": true
                      },
                      "pipeEnv": {
                        "type": "object",
                        "additionalProperties": {
                          "type": "string"
                        },
                        "description": "Environment variables passed to the pipe program.",
                        "default": {}
                      }
                    }
                  }
                }
              },
              "suppressJITOptimizations": {
                "type": "boolean",
                "description": "If true, when an optimized module (.dll compiled in the Release configuration) loads in the target process, the debugger will ask the Just-In-Time compiler to generate code with optimizations disabled. For more information: https://aka.ms/VSCode-CS-LaunchJson#suppress-jit-optimizations",
                "default": false
              },
              "symbolOptions": {
                "description": "Options to control how symbols (.pdb files) are found and loaded.",
                "default": {
                  "searchPaths": [],
                  "searchMicrosoftSymbolServer": false
                },
                "type": "object",
                "properties": {
                  "searchPaths": {
                    "type": "array",
                    "items": {
                      "type": "string"
                    },
                    "description": "Array of symbol server URLs (example: http​://MyExampleSymbolServer) or directories (example: /build/symbols) to search for .pdb files. These directories will be searched in addition to the default locations -- next to the module and the path where the pdb was originally dropped to.",
                    "default": []
                  },
                  "searchMicrosoftSymbolServer": {
                    "type": "boolean",
                    "description": "If 'true' the Microsoft Symbol server (https​://msdl.microsoft.com​/download/symbols) is added to the symbols search path. If unspecified, this option defaults to 'false'.",
                    "default": false
                  },
                  "cachePath": {
                    "type": "string",
                    "description": "Directory where symbols downloaded from symbol servers should be cached. If unspecified, on Windows the debugger will default to %TEMP%\\SymbolCache, and on Linux and macOS the debugger will default to ~/.vsdbg/SymbolCache.",
                    "default": "~/.vsdbg/SymbolCache"
                  },
                  "moduleFilter": {
                    "description": "Provides options to control which modules (.dll files) the debugger will attempt to load symbols (.pdb files) for.",
                    "default": {
                      "mode": "loadAllButExcluded",
                      "excludedModules": []
                    },
                    "type": "object",
                    "required": [
                      "mode"
                    ],
                    "properties": {
                      "mode": {
                        "type": "string",
                        "enum": [
                          "loadAllButExcluded",
                          "loadOnlyIncluded"
                        ],
                        "enumDescriptions": [
                          "Load symbols for all modules unless the module is in the 'excludedModules' array.",
                          "Do not attempt to load symbols for ANY module unless it is in the 'includedModules' array, or it is included through the 'includeSymbolsNextToModules' setting."
                        ],
                        "description": "Controls which of the two basic operating modes the module filter operates in.",
                        "default": "loadAllButExcluded"
                      },
                      "excludedModules": {
                        "type": "array",
                        "items": {
                          "type": "string"
                        },
                        "description": "Array of modules that the debugger should NOT load symbols for. Wildcards (example: MyCompany.*.dll) are supported.\n\nThis property is ignored unless 'mode' is set to 'loadAllButExcluded'.",
                        "default": []
                      },
                      "includedModules": {
                        "type": "array",
                        "items": {
                          "type": "string"
                        },
                        "description": "Array of modules that the debugger should load symbols for. Wildcards (example: MyCompany.*.dll) are supported.\n\nThis property is ignored unless 'mode' is set to 'loadOnlyIncluded'.",
                        "default": [
                          "MyExampleModule.dll"
                        ]
                      },
                      "includeSymbolsNextToModules": {
                        "type": "boolean",
                        "description": "If true, for any module NOT in the 'includedModules' array, the debugger will still check next to the module itself and the launching executable, but it will not check paths on the symbol search list. This option defaults to 'true'.\n\nThis property is ignored unless 'mode' is set to 'loadOnlyIncluded'.",
                        "default": true
                      }
                    }
                  }
                }
              },
              "sourceLinkOptions": {
                "description": "Options to control how Source Link connects to web servers. For more information: https://aka.ms/VSCode-CS-LaunchJson#source-link-options",
                "default": {
                  "*": {
                    "enabled": true
                  }
                },
                "type": "object",
                "additionalItems": {
                  "type": "object",
                  "properties": {
                    "enabled": {
                      "title": "boolean",
                      "description": "Is Source Link enabled for this URL?  If unspecified, this option defaults to 'true'.",
                      "default": "true"
                    }
                  }
                }
              }
            }
          }
        },
        "configurationSnippets": [
          {
            "label": ".NET: Launch .NET Core Console App",
            "description": "Launch a .NET Core Console App with a debugger.",
            "body": {
              "name": ".NET Core Launch (console)",
              "type": "coreclr",
              "request": "launch",
              "preLaunchTask": "build",
              "program": "^\"\\${workspaceFolder}/bin/Debug/${1:<target-framework>}/${2:<project-name.dll>}\"",
              "args": [],
              "cwd": "^\"\\${workspaceFolder}\"",
              "stopAtEntry": false,
              "console": "internalConsole"
            }
          },
          {
            "label": ".NET: Attach to local .NET Core Console App",
            "description": "Attach a debugger to a .NET Core Console App.",
            "body": {
              "name": ".NET Core Attach",
              "type": "coreclr",
              "request": "attach",
              "processId": "^\"\\${command:pickProcess}\""
            }
          },
          {
            "label": ".NET: Launch a local .NET Core Web App",
            "description": "Launch a .NET Core Web App with both a browser and a debugger.",
            "body": {
              "name": ".NET Core Launch (web)",
              "type": "coreclr",
              "request": "launch",
              "preLaunchTask": "build",
              "program": "^\"\\${workspaceFolder}/bin/Debug/${1:<target-framework>}/${2:<project-name.dll>}\"",
              "args": [],
              "cwd": "^\"\\${workspaceFolder}\"",
              "stopAtEntry": false,
              "launchBrowser": {
                "enabled": true,
                "args": "^\"\\${auto-detect-url}\"",
                "windows": {
                  "command": "cmd.exe",
                  "args": "^\"/C start \\${auto-detect-url}\""
                },
                "osx": {
                  "command": "open"
                },
                "linux": {
                  "command": "xdg-open"
                }
              },
              "env": {
                "ASPNETCORE_ENVIRONMENT": "Development"
              },
              "sourceFileMap": {
                "/Views": "^\"\\${workspaceFolder}/Views\""
              }
            }
          },
          {
            "label": ".NET: Launch a remote .NET Core Console App",
            "description": "Launch a .NET Core Console App on a remote machine.",
            "body": {
              "name": ".NET Core Launch (console)",
              "type": "coreclr",
              "request": "launch",
              "preLaunchTask": "build",
              "program": "^\"\\${workspaceFolder}/bin/Debug/${1:<target-framework>}/${2:<project-name.dll>}\"",
              "args": [],
              "cwd": "^\"\\${workspaceFolder}\"",
              "stopAtEntry": false,
              "console": "internalConsole",
              "pipeTransport": {
                "pipeCwd": "^\"\\${workspaceFolder}\"",
                "pipeProgram": "^\"${3:enter the fully qualified path for the pipe program name, for example '/usr/bin/ssh'}\"",
                "pipeArgs": [],
                "debuggerPath": "^\"${4:enter the path for the debugger on the target machine, for example ~/vsdbg/vsdbg}\""
              }
            }
          },
          {
            "label": ".NET: Attach to remote .NET Core Console App",
            "description": "Attach a debugger to a .NET Core Console App on a remote machine.",
            "body": {
              "name": ".NET Core Attach",
              "type": "coreclr",
              "request": "attach",
              "processId": "^\"\\${command:pickRemoteProcess}\"",
              "pipeTransport": {
                "pipeCwd": "^\"\\${workspaceFolder}\"",
                "pipeProgram": "^\"${1:enter the fully qualified path for the pipe program name, for example '/usr/bin/ssh'}\"",
                "pipeArgs": [],
                "debuggerPath": "^\"${2:enter the path for the debugger on the target machine, for example ~/vsdbg/vsdbg}\""
              }
            }
          }
        ]
      },
      {
        "type": "clr",
        "label": ".NET",
        "enableBreakpointsFor": {
          "languageIds": [
            "csharp",
            "razor"
          ]
        },
        "variables": {
          "pickProcess": "csharp.listProcess",
          "pickRemoteProcess": "csharp.listRemoteProcess"
        },
        "adapterExecutableCommand": "csharp.clrAdapterExecutableCommand",
        "aiKey": "AIF-d9b70cd4-b9f9-4d70-929b-a071c400b217",
        "configurationAttributes": {
          "launch": {
            "type": "object",
            "required": [
              "program"
            ],
            "properties": {
              "program": {
                "type": "string",
                "description": "Path to the application dll or .NET Core host executable to launch.\nThis property normally takes the form: '${workspaceFolder}/bin/Debug/(target-framework)/(project-name.dll)'\nExample: '${workspaceFolder}/bin/Debug/netcoreapp1.1/MyProject.dll'\n\nWhere:\n(target-framework) is the framework that the debugged project is being built for. This is normally found in the project file as the 'TargetFramework' property.\n(project-name.dll) is the name of debugged project's build output dll. This is normally the same as the project file name but with a '.dll' extension.",
                "default": "${workspaceFolder}/bin/Debug/<insert-target-framework-here>/<insert-project-name-here>.dll"
              },
              "cwd": {
                "type": "string",
                "description": "Path to the working directory of the program being debugged. Default is the current workspace.",
                "default": "${workspaceFolder}"
              },
              "args": {
                "anyOf": [
                  {
                    "type": "array",
                    "description": "Command line arguments passed to the program.",
                    "items": {
                      "type": "string"
                    },
                    "default": []
                  },
                  {
                    "type": "string",
                    "description": "Stringified version of command line arguments passed to the program.",
                    "default": ""
                  }
                ]
              },
              "stopAtEntry": {
                "type": "boolean",
                "description": "If true, the debugger should stop at the entry point of the target.",
                "default": false
              },
              "launchBrowser": {
                "description": "Describes options to launch a web browser as part of launch",
                "default": {
                  "enabled": true,
                  "args": "${auto-detect-url}",
                  "windows": {
                    "command": "cmd.exe",
                    "args": "/C start ${auto-detect-url}"
                  },
                  "osx": {
                    "command": "open"
                  },
                  "linux": {
                    "command": "xdg-open"
                  }
                },
                "type": "object",
                "properties": {
                  "enabled": {
                    "type": "boolean",
                    "description": "Whether web browser launch is enabled",
                    "default": true
                  },
                  "args": {
                    "anyOf": [
                      {
                        "type": "array",
                        "description": "Command line arguments passed to the program.",
                        "items": {
                          "type": "string"
                        },
                        "default": []
                      },
                      {
                        "type": "string",
                        "description": "Stringified version of command line arguments passed to the program.",
                        "default": ""
                      }
                    ],
                    "default": "${auto-detect-url}"
                  },
                  "osx": {
                    "description": "OSX-specific web launch configuration options",
                    "default": {
                      "command": "open"
                    },
                    "type": "object",
                    "properties": {
                      "command": {
                        "type": "string",
                        "description": "The command to execute for launching the web browser",
                        "default": "open"
                      },
                      "args": {
                        "type": "string",
                        "description": "The arguments to pass to the command to open the browser. Use ${auto-detect-url} to automatically use the address the server is listening to",
                        "default": "${auto-detect-url}"
                      }
                    }
                  },
                  "linux": {
                    "description": "Linux-specific web launch configuration options",
                    "default": {
                      "command": "xdg-open"
                    },
                    "type": "object",
                    "properties": {
                      "command": {
                        "type": "string",
                        "description": "The command to execute for launching the web browser",
                        "default": "xdg-open"
                      },
                      "args": {
                        "type": "string",
                        "description": "The arguments to pass to the command to open the browser. Use ${auto-detect-url} to automatically use the address the server is listening to",
                        "default": "${auto-detect-url}"
                      }
                    }
                  },
                  "windows": {
                    "description": "Windows-specific web launch configuration options",
                    "default": {
                      "command": "cmd.exe",
                      "args": "/C start ${auto-detect-url}"
                    },
                    "type": "object",
                    "properties": {
                      "command": {
                        "type": "string",
                        "description": "The command to execute for launching the web browser",
                        "default": "cmd.exe"
                      },
                      "args": {
                        "type": "string",
                        "description": "The arguments to pass to the command to open the browser. Use ${auto-detect-url} to automatically use the address the server is listening to",
                        "default": "${auto-detect-url}"
                      }
                    }
                  }
                }
              },
              "env": {
                "type": "object",
                "additionalProperties": {
                  "type": "string"
                },
                "description": "Environment variables passed to the program.",
                "default": {}
              },
              "envFile": {
                "type": "string",
                "description": "Environment variables passed to the program by a file.",
                "default": "${workspaceFolder}/.env"
              },
              "console": {
                "type": "string",
                "enum": [
                  "internalConsole",
                  "integratedTerminal",
                  "externalTerminal"
                ],
                "enumDescriptions": [
                  "Output to the VS Code Debug Console. This doesn't support reading console input (ex:Console.ReadLine)",
                  "VS Code's integrated terminal",
                  "External terminal that can be configured via user settings"
                ],
                "description": "Where to launch the debug target.",
                "default": "internalConsole"
              },
              "externalConsole": {
                "type": "boolean",
                "description": "Attribute 'externalConsole' is deprecated, use 'console' instead.",
                "default": false
              },
              "sourceFileMap": {
                "type": "object",
                "description": "Optional source file mappings passed to the debug engine. Example: '{ \"C:\\foo\":\"/home/user/foo\" }'",
                "additionalProperties": {
                  "type": "string"
                },
                "default": {
                  "<insert-source-path-here>": "<insert-target-path-here>"
                }
              },
              "justMyCode": {
                "type": "boolean",
                "description": "Optional flag to only show user code.",
                "default": true
              },
              "requireExactSource": {
                "type": "boolean",
                "description": "Optional flag to require current source code to match the pdb.",
                "default": true
              },
              "enableStepFiltering": {
                "type": "boolean",
                "description": "Optional flag to enable stepping over Properties and Operators.",
                "default": true
              },
              "logging": {
                "description": "Optional flags to determine what types of messages should be logged to the output window.",
                "type": "object",
                "required": [],
                "default": {},
                "properties": {
                  "exceptions": {
                    "type": "boolean",
                    "description": "Optional flag to determine whether exception messages should be logged to the output window.",
                    "default": true
                  },
                  "moduleLoad": {
                    "type": "boolean",
                    "description": "Optional flag to determine whether module load events should be logged to the output window.",
                    "default": true
                  },
                  "programOutput": {
                    "type": "boolean",
                    "description": "Optional flag to determine whether program output should be logged to the output window when not using an external console.",
                    "default": true
                  },
                  "engineLogging": {
                    "type": "boolean",
                    "description": "Optional flag to determine whether diagnostic engine logs should be logged to the output window.",
                    "default": false
                  },
                  "browserStdOut": {
                    "type": "boolean",
                    "description": "Optional flag to determine if stdout text from the launching the web browser should be logged to the output window.",
                    "default": true
                  }
                }
              },
              "pipeTransport": {
                "description": "When present, this tells the debugger to connect to a remote computer using another executable as a pipe that will relay standard input/output between VS Code and the .NET Core debugger backend executable (vsdbg).",
                "type": "object",
                "required": [
                  "debuggerPath"
                ],
                "default": {
                  "pipeCwd": "${workspaceFolder}",
                  "pipeProgram": "enter the fully qualified path for the pipe program name, for example '/usr/bin/ssh'",
                  "pipeArgs": [],
                  "debuggerPath": "enter the path for the debugger on the target machine, for example ~/vsdbg/vsdbg"
                },
                "properties": {
                  "pipeCwd": {
                    "type": "string",
                    "description": "The fully qualified path to the working directory for the pipe program.",
                    "default": "${workspaceFolder}"
                  },
                  "pipeProgram": {
                    "type": "string",
                    "description": "The fully qualified pipe command to execute.",
                    "default": "enter the fully qualified path for the pipe program name, for example '/usr/bin/ssh'"
                  },
                  "pipeArgs": {
                    "anyOf": [
                      {
                        "type": "array",
                        "description": "Command line arguments passed to the pipe program. Token ${debuggerCommand} in pipeArgs will get replaced by the full debugger command, this token can be specified inline with other arguments. If ${debuggerCommand} isn’t used in any argument, the full debugger command will be instead be added to the end of the argument list.",
                        "items": {
                          "type": "string"
                        },
                        "default": []
                      },
                      {
                        "type": "string",
                        "description": "Stringified version of command line arguments passed to the pipe program. Token ${debuggerCommand} in pipeArgs will get replaced by the full debugger command, this token can be specified inline with other arguments. If ${debuggerCommand} isn’t used in any argument, the full debugger command will be instead be added to the end of the argument list.",
                        "default": ""
                      }
                    ],
                    "default": []
                  },
                  "debuggerPath": {
                    "type": "string",
                    "description": "The full path to the debugger on the target machine.",
                    "default": "enter the path for the debugger on the target machine, for example ~/vsdbg/vsdbg"
                  },
                  "pipeEnv": {
                    "type": "object",
                    "additionalProperties": {
                      "type": "string"
                    },
                    "description": "Environment variables passed to the pipe program.",
                    "default": {}
                  },
                  "quoteArgs": {
                    "type": "boolean",
                    "description": "Should arguments that contain characters that need to be quoted (example: spaces) be quoted? Defaults to 'true'. If set to false, the debugger command will no longer be automatically quoted.",
                    "default": true
                  },
                  "windows": {
                    "description": "Windows-specific pipe launch configuration options",
                    "default": {
                      "pipeCwd": "${workspaceFolder}",
                      "pipeProgram": "enter the fully qualified path for the pipe program name, for example 'c:\\tools\\plink.exe'",
                      "pipeArgs": []
                    },
                    "type": "object",
                    "properties": {
                      "pipeCwd": {
                        "type": "string",
                        "description": "The fully qualified path to the working directory for the pipe program.",
                        "default": "${workspaceFolder}"
                      },
                      "pipeProgram": {
                        "type": "string",
                        "description": "The fully qualified pipe command to execute.",
                        "default": "enter the fully qualified path for the pipe program name, for example '/usr/bin/ssh'"
                      },
                      "pipeArgs": {
                        "anyOf": [
                          {
                            "type": "array",
                            "description": "Command line arguments passed to the pipe program. Token ${debuggerCommand} in pipeArgs will get replaced by the full debugger command, this token can be specified inline with other arguments. If ${debuggerCommand} isn’t used in any argument, the full debugger command will be instead be added to the end of the argument list.",
                            "items": {
                              "type": "string"
                            },
                            "default": []
                          },
                          {
                            "type": "string",
                            "description": "Stringified version of command line arguments passed to the pipe program. Token ${debuggerCommand} in pipeArgs will get replaced by the full debugger command, this token can be specified inline with other arguments. If ${debuggerCommand} isn’t used in any argument, the full debugger command will be instead be added to the end of the argument list.",
                            "default": ""
                          }
                        ],
                        "default": []
                      },
                      "quoteArgs": {
                        "type": "boolean",
                        "description": "Should arguments that contain characters that need to be quoted (example: spaces) be quoted? Defaults to 'true'. If set to false, the debugger command will no longer be automatically quoted.",
                        "default": true
                      },
                      "pipeEnv": {
                        "type": "object",
                        "additionalProperties": {
                          "type": "string"
                        },
                        "description": "Environment variables passed to the pipe program.",
                        "default": {}
                      }
                    }
                  },
                  "osx": {
                    "description": "OSX-specific pipe launch configuration options",
                    "default": {
                      "pipeCwd": "${workspaceFolder}",
                      "pipeProgram": "enter the fully qualified path for the pipe program name, for example '/usr/bin/ssh'",
                      "pipeArgs": []
                    },
                    "type": "object",
                    "properties": {
                      "pipeCwd": {
                        "type": "string",
                        "description": "The fully qualified path to the working directory for the pipe program.",
                        "default": "${workspaceFolder}"
                      },
                      "pipeProgram": {
                        "type": "string",
                        "description": "The fully qualified pipe command to execute.",
                        "default": "enter the fully qualified path for the pipe program name, for example '/usr/bin/ssh'"
                      },
                      "pipeArgs": {
                        "anyOf": [
                          {
                            "type": "array",
                            "description": "Command line arguments passed to the pipe program. Token ${debuggerCommand} in pipeArgs will get replaced by the full debugger command, this token can be specified inline with other arguments. If ${debuggerCommand} isn’t used in any argument, the full debugger command will be instead be added to the end of the argument list.",
                            "items": {
                              "type": "string"
                            },
                            "default": []
                          },
                          {
                            "type": "string",
                            "description": "Stringified version of command line arguments passed to the pipe program. Token ${debuggerCommand} in pipeArgs will get replaced by the full debugger command, this token can be specified inline with other arguments. If ${debuggerCommand} isn’t used in any argument, the full debugger command will be instead be added to the end of the argument list.",
                            "default": ""
                          }
                        ],
                        "default": []
                      },
                      "quoteArgs": {
                        "type": "boolean",
                        "description": "Should arguments that contain characters that need to be quoted (example: spaces) be quoted? Defaults to 'true'. If set to false, the debugger command will no longer be automatically quoted.",
                        "default": true
                      },
                      "pipeEnv": {
                        "type": "object",
                        "additionalProperties": {
                          "type": "string"
                        },
                        "description": "Environment variables passed to the pipe program.",
                        "default": {}
                      }
                    }
                  },
                  "linux": {
                    "description": "Linux-specific pipe launch configuration options",
                    "default": {
                      "pipeCwd": "${workspaceFolder}",
                      "pipeProgram": "enter the fully qualified path for the pipe program name, for example '/usr/bin/ssh'",
                      "pipeArgs": []
                    },
                    "type": "object",
                    "properties": {
                      "pipeCwd": {
                        "type": "string",
                        "description": "The fully qualified path to the working directory for the pipe program.",
                        "default": "${workspaceFolder}"
                      },
                      "pipeProgram": {
                        "type": "string",
                        "description": "The fully qualified pipe command to execute.",
                        "default": "enter the fully qualified path for the pipe program name, for example '/usr/bin/ssh'"
                      },
                      "pipeArgs": {
                        "anyOf": [
                          {
                            "type": "array",
                            "description": "Command line arguments passed to the pipe program. Token ${debuggerCommand} in pipeArgs will get replaced by the full debugger command, this token can be specified inline with other arguments. If ${debuggerCommand} isn’t used in any argument, the full debugger command will be instead be added to the end of the argument list.",
                            "items": {
                              "type": "string"
                            },
                            "default": []
                          },
                          {
                            "type": "string",
                            "description": "Stringified version of command line arguments passed to the pipe program. Token ${debuggerCommand} in pipeArgs will get replaced by the full debugger command, this token can be specified inline with other arguments. If ${debuggerCommand} isn’t used in any argument, the full debugger command will be instead be added to the end of the argument list.",
                            "default": ""
                          }
                        ],
                        "default": []
                      },
                      "quoteArgs": {
                        "type": "boolean",
                        "description": "Should arguments that contain characters that need to be quoted (example: spaces) be quoted? Defaults to 'true'. If set to false, the debugger command will no longer be automatically quoted.",
                        "default": true
                      },
                      "pipeEnv": {
                        "type": "object",
                        "additionalProperties": {
                          "type": "string"
                        },
                        "description": "Environment variables passed to the pipe program.",
                        "default": {}
                      }
                    }
                  }
                }
              },
              "suppressJITOptimizations": {
                "type": "boolean",
                "description": "If true, when an optimized module (.dll compiled in the Release configuration) loads in the target process, the debugger will ask the Just-In-Time compiler to generate code with optimizations disabled. For more information: https://aka.ms/VSCode-CS-LaunchJson#suppress-jit-optimizations",
                "default": false
              },
              "symbolOptions": {
                "description": "Options to control how symbols (.pdb files) are found and loaded.",
                "default": {
                  "searchPaths": [],
                  "searchMicrosoftSymbolServer": false
                },
                "type": "object",
                "properties": {
                  "searchPaths": {
                    "type": "array",
                    "items": {
                      "type": "string"
                    },
                    "description": "Array of symbol server URLs (example: http​://MyExampleSymbolServer) or directories (example: /build/symbols) to search for .pdb files. These directories will be searched in addition to the default locations -- next to the module and the path where the pdb was originally dropped to.",
                    "default": []
                  },
                  "searchMicrosoftSymbolServer": {
                    "type": "boolean",
                    "description": "If 'true' the Microsoft Symbol server (https​://msdl.microsoft.com​/download/symbols) is added to the symbols search path. If unspecified, this option defaults to 'false'.",
                    "default": false
                  },
                  "cachePath": {
                    "type": "string",
                    "description": "Directory where symbols downloaded from symbol servers should be cached. If unspecified, on Windows the debugger will default to %TEMP%\\SymbolCache, and on Linux and macOS the debugger will default to ~/.vsdbg/SymbolCache.",
                    "default": "~/.vsdbg/SymbolCache"
                  },
                  "moduleFilter": {
                    "description": "Provides options to control which modules (.dll files) the debugger will attempt to load symbols (.pdb files) for.",
                    "default": {
                      "mode": "loadAllButExcluded",
                      "excludedModules": []
                    },
                    "type": "object",
                    "required": [
                      "mode"
                    ],
                    "properties": {
                      "mode": {
                        "type": "string",
                        "enum": [
                          "loadAllButExcluded",
                          "loadOnlyIncluded"
                        ],
                        "enumDescriptions": [
                          "Load symbols for all modules unless the module is in the 'excludedModules' array.",
                          "Do not attempt to load symbols for ANY module unless it is in the 'includedModules' array, or it is included through the 'includeSymbolsNextToModules' setting."
                        ],
                        "description": "Controls which of the two basic operating modes the module filter operates in.",
                        "default": "loadAllButExcluded"
                      },
                      "excludedModules": {
                        "type": "array",
                        "items": {
                          "type": "string"
                        },
                        "description": "Array of modules that the debugger should NOT load symbols for. Wildcards (example: MyCompany.*.dll) are supported.\n\nThis property is ignored unless 'mode' is set to 'loadAllButExcluded'.",
                        "default": []
                      },
                      "includedModules": {
                        "type": "array",
                        "items": {
                          "type": "string"
                        },
                        "description": "Array of modules that the debugger should load symbols for. Wildcards (example: MyCompany.*.dll) are supported.\n\nThis property is ignored unless 'mode' is set to 'loadOnlyIncluded'.",
                        "default": [
                          "MyExampleModule.dll"
                        ]
                      },
                      "includeSymbolsNextToModules": {
                        "type": "boolean",
                        "description": "If true, for any module NOT in the 'includedModules' array, the debugger will still check next to the module itself and the launching executable, but it will not check paths on the symbol search list. This option defaults to 'true'.\n\nThis property is ignored unless 'mode' is set to 'loadOnlyIncluded'.",
                        "default": true
                      }
                    }
                  }
                }
              },
              "sourceLinkOptions": {
                "description": "Options to control how Source Link connects to web servers. For more information: https://aka.ms/VSCode-CS-LaunchJson#source-link-options",
                "default": {
                  "*": {
                    "enabled": true
                  }
                },
                "type": "object",
                "additionalItems": {
                  "type": "object",
                  "properties": {
                    "enabled": {
                      "title": "boolean",
                      "description": "Is Source Link enabled for this URL?  If unspecified, this option defaults to 'true'.",
                      "default": "true"
                    }
                  }
                }
              }
            }
          },
          "attach": {
            "type": "object",
            "required": [],
            "properties": {
              "processName": {
                "type": "string",
                "description": "",
                "default": "The process name to attach to. If this is used, 'processId' should not be used."
              },
              "processId": {
                "anyOf": [
                  {
                    "type": "string",
                    "description": "The process id to attach to. Use \"${command:pickProcesss}\" to get a list of running processes to attach to. If 'processId' used, 'processName' should not be used.",
                    "default": "${command:pickProcess}"
                  },
                  {
                    "type": "integer",
                    "description": "The process id to attach to. Use \"${command:pickProcesss}\" to get a list of running processes to attach to. If 'processId' used, 'processName' should not be used.",
                    "default": 0
                  }
                ]
              },
              "sourceFileMap": {
                "type": "object",
                "description": "Optional source file mappings passed to the debug engine. Example: '{ \"C:\\foo\":\"/home/user/foo\" }'",
                "additionalProperties": {
                  "type": "string"
                },
                "default": {
                  "<insert-source-path-here>": "<insert-target-path-here>"
                }
              },
              "justMyCode": {
                "type": "boolean",
                "description": "Optional flag to only show user code.",
                "default": true
              },
              "requireExactSource": {
                "type": "boolean",
                "description": "Optional flag to require current source code to match the pdb.",
                "default": true
              },
              "enableStepFiltering": {
                "type": "boolean",
                "description": "Optional flag to enable stepping over Properties and Operators.",
                "default": true
              },
              "logging": {
                "description": "Optional flags to determine what types of messages should be logged to the output window.",
                "type": "object",
                "required": [],
                "default": {},
                "properties": {
                  "exceptions": {
                    "type": "boolean",
                    "description": "Optional flag to determine whether exception messages should be logged to the output window.",
                    "default": true
                  },
                  "moduleLoad": {
                    "type": "boolean",
                    "description": "Optional flag to determine whether module load events should be logged to the output window.",
                    "default": true
                  },
                  "programOutput": {
                    "type": "boolean",
                    "description": "Optional flag to determine whether program output should be logged to the output window when not using an external console.",
                    "default": true
                  },
                  "engineLogging": {
                    "type": "boolean",
                    "description": "Optional flag to determine whether diagnostic engine logs should be logged to the output window.",
                    "default": false
                  },
                  "browserStdOut": {
                    "type": "boolean",
                    "description": "Optional flag to determine if stdout text from the launching the web browser should be logged to the output window.",
                    "default": true
                  }
                }
              },
              "pipeTransport": {
                "description": "When present, this tells the debugger to connect to a remote computer using another executable as a pipe that will relay standard input/output between VS Code and the .NET Core debugger backend executable (vsdbg).",
                "type": "object",
                "required": [
                  "debuggerPath"
                ],
                "default": {
                  "pipeCwd": "${workspaceFolder}",
                  "pipeProgram": "enter the fully qualified path for the pipe program name, for example '/usr/bin/ssh'",
                  "pipeArgs": [],
                  "debuggerPath": "enter the path for the debugger on the target machine, for example ~/vsdbg/vsdbg"
                },
                "properties": {
                  "pipeCwd": {
                    "type": "string",
                    "description": "The fully qualified path to the working directory for the pipe program.",
                    "default": "${workspaceFolder}"
                  },
                  "pipeProgram": {
                    "type": "string",
                    "description": "The fully qualified pipe command to execute.",
                    "default": "enter the fully qualified path for the pipe program name, for example '/usr/bin/ssh'"
                  },
                  "pipeArgs": {
                    "anyOf": [
                      {
                        "type": "array",
                        "description": "Command line arguments passed to the pipe program. Token ${debuggerCommand} in pipeArgs will get replaced by the full debugger command, this token can be specified inline with other arguments. If ${debuggerCommand} isn’t used in any argument, the full debugger command will be instead be added to the end of the argument list.",
                        "items": {
                          "type": "string"
                        },
                        "default": []
                      },
                      {
                        "type": "string",
                        "description": "Stringified version of command line arguments passed to the pipe program. Token ${debuggerCommand} in pipeArgs will get replaced by the full debugger command, this token can be specified inline with other arguments. If ${debuggerCommand} isn’t used in any argument, the full debugger command will be instead be added to the end of the argument list.",
                        "default": ""
                      }
                    ],
                    "default": []
                  },
                  "debuggerPath": {
                    "type": "string",
                    "description": "The full path to the debugger on the target machine.",
                    "default": "enter the path for the debugger on the target machine, for example ~/vsdbg/vsdbg"
                  },
                  "pipeEnv": {
                    "type": "object",
                    "additionalProperties": {
                      "type": "string"
                    },
                    "description": "Environment variables passed to the pipe program.",
                    "default": {}
                  },
                  "quoteArgs": {
                    "type": "boolean",
                    "description": "Should arguments that contain characters that need to be quoted (example: spaces) be quoted? Defaults to 'true'. If set to false, the debugger command will no longer be automatically quoted.",
                    "default": true
                  },
                  "windows": {
                    "description": "Windows-specific pipe launch configuration options",
                    "default": {
                      "pipeCwd": "${workspaceFolder}",
                      "pipeProgram": "enter the fully qualified path for the pipe program name, for example 'c:\\tools\\plink.exe'",
                      "pipeArgs": []
                    },
                    "type": "object",
                    "properties": {
                      "pipeCwd": {
                        "type": "string",
                        "description": "The fully qualified path to the working directory for the pipe program.",
                        "default": "${workspaceFolder}"
                      },
                      "pipeProgram": {
                        "type": "string",
                        "description": "The fully qualified pipe command to execute.",
                        "default": "enter the fully qualified path for the pipe program name, for example '/usr/bin/ssh'"
                      },
                      "pipeArgs": {
                        "anyOf": [
                          {
                            "type": "array",
                            "description": "Command line arguments passed to the pipe program. Token ${debuggerCommand} in pipeArgs will get replaced by the full debugger command, this token can be specified inline with other arguments. If ${debuggerCommand} isn’t used in any argument, the full debugger command will be instead be added to the end of the argument list.",
                            "items": {
                              "type": "string"
                            },
                            "default": []
                          },
                          {
                            "type": "string",
                            "description": "Stringified version of command line arguments passed to the pipe program. Token ${debuggerCommand} in pipeArgs will get replaced by the full debugger command, this token can be specified inline with other arguments. If ${debuggerCommand} isn’t used in any argument, the full debugger command will be instead be added to the end of the argument list.",
                            "default": ""
                          }
                        ],
                        "default": []
                      },
                      "quoteArgs": {
                        "type": "boolean",
                        "description": "Should arguments that contain characters that need to be quoted (example: spaces) be quoted? Defaults to 'true'. If set to false, the debugger command will no longer be automatically quoted.",
                        "default": true
                      },
                      "pipeEnv": {
                        "type": "object",
                        "additionalProperties": {
                          "type": "string"
                        },
                        "description": "Environment variables passed to the pipe program.",
                        "default": {}
                      }
                    }
                  },
                  "osx": {
                    "description": "OSX-specific pipe launch configuration options",
                    "default": {
                      "pipeCwd": "${workspaceFolder}",
                      "pipeProgram": "enter the fully qualified path for the pipe program name, for example '/usr/bin/ssh'",
                      "pipeArgs": []
                    },
                    "type": "object",
                    "properties": {
                      "pipeCwd": {
                        "type": "string",
                        "description": "The fully qualified path to the working directory for the pipe program.",
                        "default": "${workspaceFolder}"
                      },
                      "pipeProgram": {
                        "type": "string",
                        "description": "The fully qualified pipe command to execute.",
                        "default": "enter the fully qualified path for the pipe program name, for example '/usr/bin/ssh'"
                      },
                      "pipeArgs": {
                        "anyOf": [
                          {
                            "type": "array",
                            "description": "Command line arguments passed to the pipe program. Token ${debuggerCommand} in pipeArgs will get replaced by the full debugger command, this token can be specified inline with other arguments. If ${debuggerCommand} isn’t used in any argument, the full debugger command will be instead be added to the end of the argument list.",
                            "items": {
                              "type": "string"
                            },
                            "default": []
                          },
                          {
                            "type": "string",
                            "description": "Stringified version of command line arguments passed to the pipe program. Token ${debuggerCommand} in pipeArgs will get replaced by the full debugger command, this token can be specified inline with other arguments. If ${debuggerCommand} isn’t used in any argument, the full debugger command will be instead be added to the end of the argument list.",
                            "default": ""
                          }
                        ],
                        "default": []
                      },
                      "quoteArgs": {
                        "type": "boolean",
                        "description": "Should arguments that contain characters that need to be quoted (example: spaces) be quoted? Defaults to 'true'. If set to false, the debugger command will no longer be automatically quoted.",
                        "default": true
                      },
                      "pipeEnv": {
                        "type": "object",
                        "additionalProperties": {
                          "type": "string"
                        },
                        "description": "Environment variables passed to the pipe program.",
                        "default": {}
                      }
                    }
                  },
                  "linux": {
                    "description": "Linux-specific pipe launch configuration options",
                    "default": {
                      "pipeCwd": "${workspaceFolder}",
                      "pipeProgram": "enter the fully qualified path for the pipe program name, for example '/usr/bin/ssh'",
                      "pipeArgs": []
                    },
                    "type": "object",
                    "properties": {
                      "pipeCwd": {
                        "type": "string",
                        "description": "The fully qualified path to the working directory for the pipe program.",
                        "default": "${workspaceFolder}"
                      },
                      "pipeProgram": {
                        "type": "string",
                        "description": "The fully qualified pipe command to execute.",
                        "default": "enter the fully qualified path for the pipe program name, for example '/usr/bin/ssh'"
                      },
                      "pipeArgs": {
                        "anyOf": [
                          {
                            "type": "array",
                            "description": "Command line arguments passed to the pipe program. Token ${debuggerCommand} in pipeArgs will get replaced by the full debugger command, this token can be specified inline with other arguments. If ${debuggerCommand} isn’t used in any argument, the full debugger command will be instead be added to the end of the argument list.",
                            "items": {
                              "type": "string"
                            },
                            "default": []
                          },
                          {
                            "type": "string",
                            "description": "Stringified version of command line arguments passed to the pipe program. Token ${debuggerCommand} in pipeArgs will get replaced by the full debugger command, this token can be specified inline with other arguments. If ${debuggerCommand} isn’t used in any argument, the full debugger command will be instead be added to the end of the argument list.",
                            "default": ""
                          }
                        ],
                        "default": []
                      },
                      "quoteArgs": {
                        "type": "boolean",
                        "description": "Should arguments that contain characters that need to be quoted (example: spaces) be quoted? Defaults to 'true'. If set to false, the debugger command will no longer be automatically quoted.",
                        "default": true
                      },
                      "pipeEnv": {
                        "type": "object",
                        "additionalProperties": {
                          "type": "string"
                        },
                        "description": "Environment variables passed to the pipe program.",
                        "default": {}
                      }
                    }
                  }
                }
              },
              "suppressJITOptimizations": {
                "type": "boolean",
                "description": "If true, when an optimized module (.dll compiled in the Release configuration) loads in the target process, the debugger will ask the Just-In-Time compiler to generate code with optimizations disabled. For more information: https://aka.ms/VSCode-CS-LaunchJson#suppress-jit-optimizations",
                "default": false
              },
              "symbolOptions": {
                "description": "Options to control how symbols (.pdb files) are found and loaded.",
                "default": {
                  "searchPaths": [],
                  "searchMicrosoftSymbolServer": false
                },
                "type": "object",
                "properties": {
                  "searchPaths": {
                    "type": "array",
                    "items": {
                      "type": "string"
                    },
                    "description": "Array of symbol server URLs (example: http​://MyExampleSymbolServer) or directories (example: /build/symbols) to search for .pdb files. These directories will be searched in addition to the default locations -- next to the module and the path where the pdb was originally dropped to.",
                    "default": []
                  },
                  "searchMicrosoftSymbolServer": {
                    "type": "boolean",
                    "description": "If 'true' the Microsoft Symbol server (https​://msdl.microsoft.com​/download/symbols) is added to the symbols search path. If unspecified, this option defaults to 'false'.",
                    "default": false
                  },
                  "cachePath": {
                    "type": "string",
                    "description": "Directory where symbols downloaded from symbol servers should be cached. If unspecified, on Windows the debugger will default to %TEMP%\\SymbolCache, and on Linux and macOS the debugger will default to ~/.vsdbg/SymbolCache.",
                    "default": "~/.vsdbg/SymbolCache"
                  },
                  "moduleFilter": {
                    "description": "Provides options to control which modules (.dll files) the debugger will attempt to load symbols (.pdb files) for.",
                    "default": {
                      "mode": "loadAllButExcluded",
                      "excludedModules": []
                    },
                    "type": "object",
                    "required": [
                      "mode"
                    ],
                    "properties": {
                      "mode": {
                        "type": "string",
                        "enum": [
                          "loadAllButExcluded",
                          "loadOnlyIncluded"
                        ],
                        "enumDescriptions": [
                          "Load symbols for all modules unless the module is in the 'excludedModules' array.",
                          "Do not attempt to load symbols for ANY module unless it is in the 'includedModules' array, or it is included through the 'includeSymbolsNextToModules' setting."
                        ],
                        "description": "Controls which of the two basic operating modes the module filter operates in.",
                        "default": "loadAllButExcluded"
                      },
                      "excludedModules": {
                        "type": "array",
                        "items": {
                          "type": "string"
                        },
                        "description": "Array of modules that the debugger should NOT load symbols for. Wildcards (example: MyCompany.*.dll) are supported.\n\nThis property is ignored unless 'mode' is set to 'loadAllButExcluded'.",
                        "default": []
                      },
                      "includedModules": {
                        "type": "array",
                        "items": {
                          "type": "string"
                        },
                        "description": "Array of modules that the debugger should load symbols for. Wildcards (example: MyCompany.*.dll) are supported.\n\nThis property is ignored unless 'mode' is set to 'loadOnlyIncluded'.",
                        "default": [
                          "MyExampleModule.dll"
                        ]
                      },
                      "includeSymbolsNextToModules": {
                        "type": "boolean",
                        "description": "If true, for any module NOT in the 'includedModules' array, the debugger will still check next to the module itself and the launching executable, but it will not check paths on the symbol search list. This option defaults to 'true'.\n\nThis property is ignored unless 'mode' is set to 'loadOnlyIncluded'.",
                        "default": true
                      }
                    }
                  }
                }
              },
              "sourceLinkOptions": {
                "description": "Options to control how Source Link connects to web servers. For more information: https://aka.ms/VSCode-CS-LaunchJson#source-link-options",
                "default": {
                  "*": {
                    "enabled": true
                  }
                },
                "type": "object",
                "additionalItems": {
                  "type": "object",
                  "properties": {
                    "enabled": {
                      "title": "boolean",
                      "description": "Is Source Link enabled for this URL?  If unspecified, this option defaults to 'true'.",
                      "default": "true"
                    }
                  }
                }
              }
            }
          }
        }
      }
    ]
  }
}<|MERGE_RESOLUTION|>--- conflicted
+++ resolved
@@ -83,13 +83,8 @@
     "strip-bom": "3.0.0",
     "tmp": "0.0.33",
     "vscode-debugprotocol": "1.6.1",
-<<<<<<< HEAD
     "vscode-extension-telemetry": "0.0.22",
     "yauzl": "2.10.0"
-=======
-    "vscode-extension-telemetry": "0.0.15",
-    "yauzl": "2.9.1"
->>>>>>> 5c443443
   },
   "devDependencies": {
     "@types/archiver": "2.1.1",
