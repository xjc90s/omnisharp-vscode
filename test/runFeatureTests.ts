/*---------------------------------------------------------------------------------------------
 *  Copyright (c) Microsoft Corporation. All rights reserved.
 *  Licensed under the MIT License. See License.txt in the project root for license information.
 *--------------------------------------------------------------------------------------------*/

import * as path from 'path';
import { runTests } from '@vscode/test-electron';

async function main() {
    try {
        // The folder containing the Extension Manifest package.json
        // Passed to `--extensionDevelopmentPath`
        const extensionDevelopmentPath = path.resolve(__dirname, '../../');

        // The path to the extension test runner script
        // Passed to --extensionTestsPath
        const extensionTestsPath = path.resolve(__dirname, './featureTests/index');

        // Download VS Code, unzip it and run the integration test
<<<<<<< HEAD
        await runTests({ extensionDevelopmentPath, extensionTestsPath, launchArgs: ['-n', '--verbose'] });
=======
        const exitCode = await runTests({ extensionDevelopmentPath, extensionTestsPath, launchArgs: ['-n', '--verbose'] });

        process.exit(exitCode);
>>>>>>> 9981d442
    } catch (err) {
        console.error(err);
        console.error('Failed to run tests');
        process.exit(1);
    }
}

main();<|MERGE_RESOLUTION|>--- conflicted
+++ resolved
@@ -17,13 +17,9 @@
         const extensionTestsPath = path.resolve(__dirname, './featureTests/index');
 
         // Download VS Code, unzip it and run the integration test
-<<<<<<< HEAD
-        await runTests({ extensionDevelopmentPath, extensionTestsPath, launchArgs: ['-n', '--verbose'] });
-=======
         const exitCode = await runTests({ extensionDevelopmentPath, extensionTestsPath, launchArgs: ['-n', '--verbose'] });
 
         process.exit(exitCode);
->>>>>>> 9981d442
     } catch (err) {
         console.error(err);
         console.error('Failed to run tests');
